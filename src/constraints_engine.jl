--- conflicted
+++ resolved
@@ -388,11 +388,7 @@
 
 getvariables(var::ResolvedConstraintLHS) = var.variables
 
-<<<<<<< HEAD
-Base.in(data::VariableNodeData, var::ResolvedConstraintLHS) = any(in.(Ref(data), getvariables(var)))
-=======
 Base.in(data::VariableNodeData, var::ResolvedConstraintLHS) = any(map(v -> (data ∈ v)::Bool, getvariables(var)))
->>>>>>> 3ae0fab3
 
 Base.:(==)(left::ResolvedConstraintLHS, right::ResolvedConstraintLHS) = getvariables(left) == getvariables(right)
 
@@ -402,11 +398,8 @@
 
 getvariables(var::ResolvedFactorizationConstraintEntry) = var.variables
 
-<<<<<<< HEAD
-Base.in(data::VariableNodeData, var::ResolvedFactorizationConstraintEntry) = any(in.(Ref(data), getvariables(var)))
-=======
+
 Base.in(data::VariableNodeData, var::ResolvedFactorizationConstraintEntry) = any(map(v -> (data ∈ v)::Bool, getvariables(var)))
->>>>>>> 3ae0fab3
 
 struct ResolvedFactorizationConstraint{V <: ResolvedConstraintLHS, F}
     lhs::V
@@ -494,11 +487,7 @@
         return false
     end
     for element in 1:max_element
-<<<<<<< HEAD
-        if !(sum(element .∈ set) == 1)
-=======
         if sum(cluster -> element ∈ cluster, partition) != 1
->>>>>>> 3ae0fab3
             return false
         end
     end
@@ -562,24 +551,13 @@
         end
     end
 
-<<<<<<< HEAD
-    constraint_set = Set(BitSetTuples.contents(constraint)) #TODO test `unique``
-    edges = GraphPPL.edges(model, node_label)
-    constraint = SA[constraint_set...]
-    constraint = Tuple(sort(constraint, by = first))
-    constraint = map(factors -> Tuple(getindex.(Ref(edges), factors)), constraint)
-=======
+
     constraint_set = Set(BitSetTuples.contents(constraint)) #TODO test `unique`
-    
->>>>>>> 3ae0fab3
+
     if !is_valid_partition(constraint_set)
         error(
             lazy"Factorization constraint set at node $node_label is not a valid constraint set. Please check your model definition and constraint specification. (Constraint set: $constraint)"
         )
-<<<<<<< HEAD
-        return nothing
-=======
->>>>>>> 3ae0fab3
     end
 
     edges = GraphPPL.edges(model, node_label)
@@ -684,10 +662,7 @@
     end
 end
 
-<<<<<<< HEAD
-function is_applicable(model::Model, node::NodeLabel, constraint::ResolvedFactorizationConstraint)
-    neighbors = getindex.(Ref(model), GraphPPL.neighbors(model, node))
-=======
+
 function is_applicable(
     model::Model,
     node::NodeLabel,
@@ -697,7 +672,6 @@
 end
 
 function is_applicable_neighbors(neighbors, constraint::ResolvedFactorizationConstraint,)
->>>>>>> 3ae0fab3
     lhsc = lhs(constraint)
     return any(neighbors) do neighbor
         # The constraint is potentially applicable if any of the neighbor is directly listed in the LHS of the constraint
@@ -706,32 +680,16 @@
     end
 end
 
-<<<<<<< HEAD
-function is_decoupled(var_1::VariableNodeData, var_2::VariableNodeData, constraint::ResolvedFactorizationConstraint)
-=======
+
 function is_decoupled(
     var_1::VariableNodeData,
     var_2::VariableNodeData,
     constraint::ResolvedFactorizationConstraint,
 )::Bool
->>>>>>> 3ae0fab3
+
     if !in_lhs(constraint, var_1) || !in_lhs(constraint, var_2)
         return false
     end
-
-<<<<<<< HEAD
-    if !isnothing(getlink(var_1)) && !isnothing(getlink(var_2))
-        error(
-            """
-          Cannot resolve the factorization constraint $(constaint) for linked for anonymous variables anon_1 and anon_2 connected to variables $(join(getlink(var_1), ',')) and $(join(getlink(var_2), ',')) respectively.
-          As a workaround specify the name and the factorization constraint for the anonymous variables explicitly.
-      """
-        )
-    elseif !isnothing(getlink(var_1))
-        return is_decoupled_one_linked(var_1, var_2, constraint)
-    elseif !isnothing(getlink(var_2))
-        return is_decoupled_one_linked(var_2, var_1, constraint)
-=======
     linkvar_1 = getlink(var_1)
     linkvar_2 = getlink(var_2)
 
@@ -744,7 +702,6 @@
         return is_decoupled_one_linked(linkvar_1, var_2, constraint)
     elseif !isnothing(linkvar_2)
         return is_decoupled_one_linked(linkvar_2, var_1, constraint)
->>>>>>> 3ae0fab3
     end
 
     for entry in rhs(constraint)
@@ -789,16 +746,6 @@
     return true
 end
 
-<<<<<<< HEAD
-function convert_to_bitsets(model::Model, node::NodeLabel, constraint::ResolvedFactorizationConstraint)
-    neighbors = model[GraphPPL.neighbors(model, node)]
-    result = BitSetTuple(length(neighbors))
-    for (i, v1) in enumerate(neighbors)
-        for (j, v2) in enumerate(neighbors[(i + 1):end])
-            if is_decoupled(v1, v2, constraint)
-                delete!(result[i], j + i)
-                delete!(result[j + i], i)
-=======
 # In comparison to the standard `allequal` also supports `f -> Bool` 
 # and returns the result of the very first invocation
 # throws an error if the itr is empty
@@ -831,7 +778,6 @@
             if is_decoupled(v1, v2, constraint)
                 delete!(@inbounds(result[i]), j + i)
                 delete!(@inbounds(result[j+i]), i)
->>>>>>> 3ae0fab3
             end
         end
     end
