using Graphs
using MetaGraphsNext
import Base:
    put!, haskey, gensym, getindex, getproperty, setproperty!, setindex!, vec, iterate
using BitSetTuples

"""
    Model(graph::MetaGraph)

Materialized Factor Graph type.

A structure representing a probabilistic graphical model. It contains a `MetaGraph` object
representing the factor graph and a `Base.RefValue{Int64}` object to keep track of the number
of nodes in the graph.

Fields:
- `graph`: A `MetaGraph` object representing the factor graph.
- `counter`: A `Base.RefValue{Int64}` object keeping track of the number of nodes in the graph.
"""
struct Model
    graph::MetaGraph
    counter::Base.RefValue{Int64}
end

"""
    NodeLabel(name::Symbol, index::Int64)

Unique identifier for a node in a probabilistic graphical model.

A structure representing a node in a probabilistic graphical model. It contains a symbol
representing the name of the node, an integer representing the unique identifier of the node,
a UInt8 representing the type of the variable, and an integer or tuple of integers representing
the index of the variable.
"""
struct NodeLabel
    name::Any
    index::Int64
end


Base.length(label::NodeLabel) = 1

getname(label::NodeLabel) = label.name
getname(labels::ResizableArray{T,V,N} where {T<:NodeLabel,V,N}) = getname(first(labels))
vec(label::NodeLabel) = [label]
iterate(label::NodeLabel) = (label, nothing)
iterate(label::NodeLabel, any) = nothing
unroll(label::NodeLabel) = label

Base.show(io::IO, label::NodeLabel) = print(io, to_symbol(label))

"""
    VariableNodeData(name::Symbol, options::NamedTuple)

Data associated with a variable node in a probabilistic graphical model.
"""
mutable struct VariableNodeData
    name::Symbol
    options::NamedTuple
end

<<<<<<< HEAD
value(node::VariableNodeData) = node.options[:value]
fform_constraint(node::VariableNodeData) = node.options[:q]

=======
"""
    FactorNodeData(fform::Any, options::NamedTuple)

Data associated with a factor node in a probabilistic graphical model.
"""
>>>>>>> c1e7099f
mutable struct FactorNodeData
    fform::Any
    options::NamedTuple
end

factorization_constraint(node::FactorNodeData) = node.options[:q]

const NodeData = Union{FactorNodeData,VariableNodeData}

node_options(node::NodeData) = node.options
add_to_node_options!(node::NodeData, name::Symbol, value) =
    node.options = merge(node_options(node), (name => value,))


struct ProxyLabel
    name::Symbol
    index::Any
    proxied::Any
end

getname(label::ProxyLabel) = label.name

unroll(proxy::ProxyLabel) = __proxy_unroll(proxy)

__proxy_unroll(something) = something
__proxy_unroll(proxy::ProxyLabel) = __proxy_unroll(proxy.index, proxy)
__proxy_unroll(::Nothing, proxy::ProxyLabel) = __proxy_unroll(proxy.proxied)
__proxy_unroll(index, proxy::ProxyLabel) = __proxy_unroll(proxy.proxied)[index...]


Base.getindex(proxy::ProxyLabel, indices...) = getindex(last(proxy), indices...)

Base.last(label::ProxyLabel) = last(label.proxied, label)

Base.last(proxied::ProxyLabel, ::ProxyLabel) = last(proxied)
Base.last(proxied, ::ProxyLabel) = proxied

# Base.last(label::ProxyLabel, butlast::Int) = last(label.proxied, label, butlast)
#
# function Base.last(proxied::ProxyLabel, ::ProxyLabel, butlast::Int) 
#     return __last_decorator(last(proxied, butlast), proxied, butlast)
# end
#
# function Base.last(proxied, ::ProxyLabel, butlast::Int)
#     return 1
# end
#
# __last_decorator(x::Int64, label::ProxyLabel, butlast::Int) = x >= butlast ? label : x + 1
# __last_decorator(x, label::ProxyLabel, butlast::Int) = x

struct EdgeLabel
    name::Symbol
    index::Union{Int64,Nothing}
    interface_value::Any
end

getname(label::EdgeLabel) = label.name

to_symbol(label::EdgeLabel) = to_symbol(label, label.index)
to_symbol(label::EdgeLabel, ::Nothing) = label.name
to_symbol(label::EdgeLabel, ::Int64) =
    Symbol(string(label.name) * "[" * string(label.index) * "]")

Base.show(io::IO, label::EdgeLabel) = print(io, to_symbol(label))

<<<<<<< HEAD
""" 
    Model(graph::MetaGraph)

A structure representing a probabilistic graphical model. It contains a `MetaGraph` object
representing the factor graph and a `Base.RefValue{Int64}` object to keep track of the number
of nodes in the graph.

Fields:
- `graph`: A `MetaGraph` object representing the factor graph.
- `counter`: A `Base.RefValue{Int64}` object keeping track of the number of nodes in the graph.
"""
=======
>>>>>>> c1e7099f
Model(graph::MetaGraph) = Model(graph, Base.RefValue(0))


Base.setindex!(model::Model, val::NodeData, key::NodeLabel) =
    Base.setindex!(model.graph, val, key)
Base.setindex!(model::Model, val::EdgeLabel, src::NodeLabel, dst::NodeLabel) =
    Base.setindex!(model.graph, val, src, dst)
Base.getindex(model::Model) = Base.getindex(model.graph)
Base.getindex(model::Model, key::NodeLabel) = Base.getindex(model.graph, key)
Base.getindex(model::Model, src::NodeLabel, dst::NodeLabel) =
    Base.getindex(model.graph, src, dst)


function Base.getproperty(val::Model, p::Symbol)
    if p === :counter
        return getfield(val, :counter)[]
    else
        return getfield(val, p)
    end
end

function Base.setproperty!(val::Model, p::Symbol, new_count)
    if p === :counter
        return getfield(val, :counter)[] = new_count
    else
        return setfield!(val, p, x)
    end
end

increase_count(model::Model) = Base.setproperty!(model, :counter, model.counter + 1)

Graphs.nv(model::Model) = Graphs.nv(model.graph)
Graphs.ne(model::Model) = Graphs.ne(model.graph)
Graphs.edges(model::Model) = collect(Graphs.edges(model.graph))

function retrieve_interface_position(interfaces, x::EdgeLabel, max_length::Int)
    index = x.index === nothing ? 0 : x.index
    position = findfirst(isequal(x.name), interfaces)
    position =
        position === nothing ?
        begin
            @warn(lazy"Interface $(x.name) not found in $interfaces")
            0
        end : position
    return max_length * findfirst(isequal(x.name), interfaces) + index
end

function __sortperm(model::Model, node::NodeLabel, edges::AbstractArray)
    fform = model[node].fform
    indices = [e.index for e in edges]
    names = unique([e.name for e in edges])
    interfaces = GraphPPL.interfaces(fform, Val(length(names)))
    max_length = any(x -> x !== nothing, indices) ? maximum(indices[indices.!=nothing]) : 1
    perm =
        sortperm(edges, by = (x -> retrieve_interface_position(interfaces, x, max_length)))
    return perm
end

__get_neighbors(model::Model, node::NodeLabel) =
    label_for.(
        (model.graph,),
        collect(MetaGraphsNext.neighbors(model.graph, code_for(model.graph, node))),
    )
__neighbors(model::Model, node::NodeLabel; sorted = false) =
    __neighbors(model, node, model[node]; sorted = sorted)
__neighbors(model::Model, node::NodeLabel, node_data::VariableNodeData; sorted = false) =
    __get_neighbors(model, node)
__neighbors(model::Model, node::NodeLabel, node_data::FactorNodeData; sorted = false) =
    __neighbors(model, node, Val(sorted))
__neighbors(model::Model, node::NodeLabel, ::Val{false}) = __get_neighbors(model, node)
function __neighbors(model::Model, node::NodeLabel, ::Val{true})
    neighbors = __get_neighbors(model, node)
    edges = __get_edges(model, node, neighbors)
    perm = __sortperm(model, node, edges)
    return neighbors[perm]
end
Graphs.neighbors(model::Model, node::NodeLabel; sorted = false) =
    __neighbors(model, node; sorted = sorted)
Graphs.neighbors(model::Model, nodes::AbstractArray; sorted = false) =
    union(Graphs.neighbors.(Ref(model), nodes; sorted = sorted)...)
Graphs.vertices(model::Model) = MetaGraphsNext.vertices(model.graph)


__get_edges(model::Model, node::NodeLabel, neighbors) =
    getindex.(Ref(model), Ref(node), neighbors)
__edges(model::Model, node::NodeLabel, node_data::VariableNodeData; sorted = false) =
    __get_edges(model, node, __get_neighbors(model, node))
__edges(model::Model, node::NodeLabel, node_data::FactorNodeData; sorted = false) =
    __edges(model, node, Val(sorted))
__edges(model::Model, node::NodeLabel, ::Val{false}) =
    __get_edges(model, node, __get_neighbors(model, node))
function __edges(model::Model, node::NodeLabel, ::Val{true})
    neighbors = __get_neighbors(model, node)
    edges = __get_edges(model, node, neighbors)
    perm = __sortperm(model, node, edges)
    return edges[perm]
end
Graphs.edges(model::Model, node::NodeLabel; sorted = false) =
    __edges(model, node, model[node]; sorted = sorted)




"""
    generate_nodelabel(model::Model, name::Symbol)

Generate a new `NodeLabel` object with a unique identifier based on the specified name and the
number of nodes already in the model.

Arguments:
- `model`: A `Model` object representing the probabilistic graphical model.
- `name`: A symbol representing the name of the node.
- `variable_type`: A UInt8 representing the type of the variable. 0 = factor, 1 = individual variable, 2 = vector variable, 3 = tensor variable
- `index`: An integer or tuple of integers representing the index of the variable.

Returns:
A new `NodeLabel` object with a unique identifier.
"""
function generate_nodelabel(model::Model, name)
    increase_count(model)
    return NodeLabel(name, model.counter)
end


function Base.gensym(model::Model, name::Symbol)
    increase_count
    return Symbol(String(name) * "_" * string(model.counter))
end

to_symbol(id::NodeLabel) = Symbol(String(Symbol(getname(id))) * "_" * string(id.index))

"""
    Context

Contains all information about a submodel in a probabilistic graphical model.

"""
struct Context
    depth::Int64
    fform::Function
    prefix::String
    parent::Union{Context,Nothing}
    children::Dict{Symbol,Context}
    individual_variables::Dict{Symbol,NodeLabel}
    vector_variables::Dict{Symbol,ResizableArray{NodeLabel}}
    tensor_variables::Dict{Symbol,ResizableArray}
    factor_nodes::Dict{Symbol,NodeLabel}
    proxies::Dict{Symbol,ProxyLabel}
end

fform(context::Context) = context.fform
parent(context::Context) = context.parent
individual_variables(context::Context) = context.individual_variables
vector_variables(context::Context) = context.vector_variables
tensor_variables(context::Context) = context.tensor_variables
factor_nodes(context::Context) = context.factor_nodes
proxies(context::Context) = context.proxies
children(context::Context) = context.children

function Base.show(io::IO, context::Context)
    indentation = 2 * context.depth
    println(io, "$("    " ^ indentation)Context: $(context.prefix)")
    println(io, "$("    " ^ (indentation + 1))Individual variables:")
    for (variable_name, variable_label) in context.individual_variables
        println(
            io,
            "$("    " ^ (indentation + 2))$(variable_name): $(to_symbol(variable_label))",
        )
    end
    println(io, "$("    " ^ (indentation + 1))Vector variables:")
    for (variable_name, variable_labels) in context.vector_variables
        println(io, "$("    " ^ (indentation + 2))$(variable_name)")
    end
    println(io, "$("    " ^ (indentation + 1))Tensor variables: ")
    for (variable_name, variable_labels) in context.tensor_variables
        println(io, "$("    " ^ (indentation + 2))$(variable_name)")
    end
    println(io, "$("    " ^ (indentation + 1))Factor nodes: ")
    for (factor_label, factor_context) in context.factor_nodes
        if isa(factor_context, Context)
            println(io, "$("    " ^ (indentation + 2))$(factor_label) : ")
            show(io, factor_context)
        else
            println(
                io,
                "$("    " ^ (indentation + 2))$(factor_label) : $(to_symbol(factor_context))",
            )
        end
    end
end

getname(f::Function) = String(Symbol(f))

Context(depth::Int, fform::Function, prefix::String, parent) =
    Context(depth, fform, prefix, parent, Dict(), Dict(), Dict(), Dict(), Dict(), Dict())

Context(parent::Context, model_fform::Function) = Context(
    parent.depth + 1,
    model_fform,
    (parent.prefix == "" ? parent.prefix : parent.prefix * "_") * getname(model_fform),
    parent,
)
Context() = Context(0, identity, "", nothing)

haskey(context::Context, key::Symbol) =
    haskey(context.individual_variables, key) ||
    haskey(context.vector_variables, key) ||
    haskey(context.tensor_variables, key) ||
    haskey(context.factor_nodes, key) ||
    haskey(context.children, key)

function Base.getindex(c::Context, key::Symbol)
    if haskey(c.individual_variables, key)
        return c.individual_variables[key]
    elseif haskey(c.vector_variables, key)
        return c.vector_variables[key]
    elseif haskey(c.tensor_variables, key)
        return c.tensor_variables[key]
    elseif haskey(c.factor_nodes, key)
        return c.factor_nodes[key]
    elseif haskey(c.children, key)
        return c.children[key]
    elseif haskey(c.proxies, key)
        return unroll(c.proxies[key])
    end
    throw(KeyError("Node " * String(key) * " not found in Context " * c.prefix))
end

function Base.setindex!(c::Context, val::NodeLabel, key::Symbol, index::Nothing)
    return c.individual_variables[key] = val
end

function Base.setindex!(c::Context, val::NodeLabel, key::Symbol, index::Int)
    return c.vector_variables[key][index] = val
end

function Base.setindex!(
    c::Context,
    val::NodeLabel,
    key::Symbol,
    index::NTuple{N,Int64},
) where {N}
    return c.tensor_variables[key][index...] = val
end

Base.setindex!(c::Context, val::ResizableArray{NodeLabel,T,1} where {T}, key::Symbol) =
    c.vector_variables[key] = val

Base.setindex!(c::Context, val::ResizableArray{NodeLabel,T,N} where {T,N}, key::Symbol) =
    c.tensor_variables[key] = val


getcontext(model::Model) = model.graph[]
function get_principal_submodel(model::Model)
    context = getcontext(model)
    @assert length(children(context)) === 1
    return first(values(children(context)))
end

abstract type NodeType end

struct Composite <: NodeType end
struct Atomic <: NodeType end


NodeType(::Type) = Atomic()
NodeType(::Function) = Atomic()

abstract type NodeBehaviour end

struct Stochastic <: NodeBehaviour end
struct Deterministic <: NodeBehaviour end

NodeBehaviour(x) = Deterministic()

"""
create_model()

Create a new empty probabilistic graphical model. 

Returns:
A `Model` object representing the probabilistic graphical model.
"""
function create_model()
    model = MetaGraph(
        Graph(),
        label_type = NodeLabel,
        vertex_data_type = NodeData,
        graph_data = Context(),
        edge_data_type = EdgeLabel,
    )
    model = Model(model)
    return model
end

"""
copy_markov_blanket_to_child_context(child_context::Context, interfaces::NamedTuple)

Copy the variables in the Markov blanket of a parent context to a child context, using a mapping specified by a named tuple.

The Markov blanket of a node or model in a Factor Graph is defined as the set of its outgoing interfaces. 
This function copies the variables in the Markov blanket of the parent context specified by the named tuple `interfaces` to the child context `child_context`, 
    by setting each child variable in `child_context.individual_variables` to its corresponding parent variable in `interfaces`.

# Arguments
- `child_context::Context`: The child context to which to copy the Markov blanket variables.
- `interfaces::NamedTuple`: A named tuple that maps child variable names to parent variable names.
"""
function copy_markov_blanket_to_child_context(
    child_context::Context,
    interfaces::NamedTuple,
)
    for (name_in_child, object_in_parent) in iterator(interfaces)
        add_to_child_context(child_context, name_in_child, object_in_parent)
    end
end

add_to_child_context(
    child_context::Context,
    name_in_child::Symbol,
    object_in_parent::NodeLabel,
) = child_context.individual_variables[name_in_child] = object_in_parent

add_to_child_context(
    child_context::Context,
    name_in_child::Symbol,
    object_in_parent::ResizableArray{NodeLabel,V,1},
) where {V} = child_context.vector_variables[name_in_child] = object_in_parent

add_to_child_context(
    child_context::Context,
    name_in_child::Symbol,
    object_in_parent::ResizableArray{NodeLabel,V,N},
) where {V,N} = child_context.tensor_variables[name_in_child] = object_in_parent

add_to_child_context(
    child_context::Context,
    name_in_child::Symbol,
    object_in_parent::ProxyLabel,
) = child_context.proxies[name_in_child] = object_in_parent

add_to_child_context(child_context::Context, name_in_child::Symbol, object_in_parent) =
    nothing

check_if_individual_variable(context::Context, name::Symbol) =
    haskey(context.individual_variables, name) ?
    error("Variable $name is already an individual variable in the model") : nothing
check_if_vector_variable(context::Context, name::Symbol) =
    haskey(context.vector_variables, name) ?
    error("Variable $name is already a vector variable in the model") : nothing
check_if_tensor_variable(context::Context, name::Symbol) =
    haskey(context.tensor_variables, name) ?
    error("Variable $name is already a tensor variable in the model") : nothing


""" 
    check_variabe_compatability(node, index)

Will check if the index is compatible with the node object that is passed.

"""
check_variate_compatability(node::NodeLabel, index::Nothing) = true
check_variate_compatability(node::NodeLabel, index) = error(
    "Cannot call single random variable on the left-hand-side by an indexed statement",
)

check_variate_compatability(label::GraphPPL.ProxyLabel, index) =
    check_variate_compatability(unroll(label), index)

function check_variate_compatability(
    node::ResizableArray{NodeLabel,V,N},
    index...,
) where {V,N}
    if !(length(index) == N)
        error(
            "Index of length $(length(index)) not possible for $N-dimensional vector of random variables",
        )
    end

    return isassigned(node, index...)
end

check_variate_compatability(
    node::ResizableArray{NodeLabel,V,N},
    index::Nothing,
) where {V,N} = error(
    "Cannot call vector of random variables on the left-hand-side by an unindexed statement",
)


"""
    getorcreate!(model::Model, context::Context, edge, index)

Get or create a variable (edge) from a factor graph model and context, using an index if provided.

This function searches for a variable (edge) in the factor graph model and context specified by the arguments `model` and `context`. If the variable exists, 
it returns it. Otherwise, it creates a new variable and returns it.

# Arguments
- `model::Model`: The factor graph model to search for or create the variable in.
- `context::Context`: The context to search for or create the variable in.
- `edge`: The variable (edge) to search for or create. Can be a symbol, a tuple of symbols, or an array of symbols.
- `index`: Optional index for the variable. Can be an integer, a tuple of integers, or `nothing`.

# Returns
The variable (edge) found or created in the factor graph model and context.

# Examples
Suppose we have a factor graph model `model` and a context `context`. We can get or create a variable "x" in the context using the following code:
getorcreate!(model, context, :x)
"""
function getorcreate!(model::Model, ctx::Context, name::Symbol, index::Nothing)
    check_if_vector_variable(ctx, name)
    check_if_tensor_variable(ctx, name)
    return get(
        () -> add_variable_node!(model, ctx, name; index = nothing),
        ctx.individual_variables,
        name,
    )
end

getorcreate!(model::Model, ctx::Context, name::Symbol, index::AbstractArray{Int}) =
    getorcreate!(model, ctx, name, index...)

function getorcreate!(model::Model, ctx::Context, name::Symbol, index::Integer)
    check_if_individual_variable(ctx, name)
    check_if_tensor_variable(ctx, name)
    if !haskey(ctx.vector_variables, name)
        ctx.vector_variables[name] = ResizableArray(NodeLabel, Val(1))
    end
    if !isassigned(ctx.vector_variables[name], index)
        ctx.vector_variables[name][index] =
            add_variable_node!(model, ctx, name; index = index)
    end
    return ctx.vector_variables[name]
end

function getorcreate!(model::Model, ctx::Context, name::Symbol, index...)
    check_if_individual_variable(ctx, name)
    check_if_vector_variable(ctx, name)
    if !haskey(ctx.tensor_variables, name)
        ctx.tensor_variables[name] = ResizableArray(NodeLabel, Val(length(index)))
    end
    if !isassigned(ctx.tensor_variables[name], index...)
        ctx.tensor_variables[name][index...] =
            add_variable_node!(model, ctx, name; index = index)
    end
    return ctx.tensor_variables[name]
end

getifcreated(model::Model, context::Context, var::NodeLabel) = var
getifcreated(model::Model, context::Context, var::ResizableArray) = var
getifcreated(model::Model, context::Context, var::Union{Tuple,AbstractArray{NodeLabel}}) =
    map((v) -> getifcreated(model, context, v), var)
getifcreated(model::Model, context::Context, var::ProxyLabel) = var
getifcreated(model::Model, context::Context, var) = add_variable_node!(
    model,
    context,
    gensym(model, :constvar);
    __options__ = NamedTuple{(:value,)}((var,)),
)


"""
Add a variable node to the model with the given ID. This function is unsafe (doesn't check if a variable with the given name already exists in the model). 

The function generates a new symbol for the variable and puts it in the
context with the given ID. It then adds a node to the model with the generated
symbol as the key and a `NodeData` struct with `is_variable` set to `true` and
`variable_id` set to the given ID.

Args:
    - `model::Model`: The model to which the node is added.
    - `context::Context`: The context to which the symbol is added.
    - `variable_id::Symbol`: The ID of the variable.
    - `index::Union{Nothing, Int, NTuple{N, Int64} where N} = nothing`: The index of the variable.
    - `options::Dict{Symbol, Any} = nothing`: The options to attach to the NodeData of the variable node.

Returns:
    - The generated symbol for the variable.
"""
function add_variable_node!(
    model::Model,
    context::Context,
    variable_id::Symbol;
    index = nothing,
    __options__ = NamedTuple(),
)
    __options__ = NamedTuple{(keys(__options__)..., :index)}((__options__..., index))
    variable_symbol = generate_nodelabel(model, variable_id)
    context[variable_id, index] = variable_symbol
    model[variable_symbol] = VariableNodeData(variable_id, __options__)
    return variable_symbol
end

"""
Add an atomic factor node to the model with the given name.

The function generates a new symbol for the node and adds it to the model with
the generated symbol as the key and a `FactorNodeData` struct.

Args:
    - `model::Model`: The model to which the node is added.
    - `context::Context`: The context to which the symbol is added.
    - `node_name::Any`: The name of the node.

Returns:
    - The generated symbol for the node.
"""
function add_atomic_factor_node!(
    model::Model,
    context::Context,
    fform;
    __options__ = NamedTuple{}(),
)
    __options__ = __options__ === nothing ? NamedTuple{}() : __options__
    node_id = generate_nodelabel(model, fform)
    model[node_id] = FactorNodeData(fform, __options__)
    context.factor_nodes[to_symbol(node_id)] = node_id
    return node_id
end

factor_alias(any, interfaces) = any
factor_alias(::typeof(+), interfaces) = sum
factor_alias(::typeof(-), interfaces) = sub
factor_alias(::typeof(*), interfaces) = prod
factor_alias(::typeof(/), interfaces) = div

"""
Add a composite factor node to the model with the given name.

The function generates a new symbol for the node and adds it to the model with
the generated symbol as the key and a `NodeData` struct with `is_variable` set to
`false` and `node_name` set to the given name.

Args:
    - `model::Model`: The model to which the node is added.
    - `parent_context::Context`: The context to which the symbol is added.
    - `context::Context`: The context of the composite factor node.
    - `node_name::Symbol`: The name of the node.

Returns:
    - The generated symbol for the node.
"""
function add_composite_factor_node!(
    model::Model,
    parent_context::Context,
    context::Context,
    node_name::Symbol,
)
    node_id = generate_nodelabel(model, node_name)
    parent_context.children[to_symbol(node_id)] = context
    return node_id
end

add_composite_factor_node!(
    model::Model,
    parent_context::Context,
    child_context::Context,
    node_name,
) = add_composite_factor_node!(model, parent_context, child_context, Symbol(node_name))

iterator(interfaces::NamedTuple) = zip(keys(interfaces), values(interfaces))

function add_edge!(
    model::Model,
    factor_node_id::NodeLabel,
    variable_node_id::Union{ProxyLabel,NodeLabel},
    interface_name::Symbol,
    interface_value;
    index = nothing,
)
    model.graph[unroll(variable_node_id), factor_node_id] =
        EdgeLabel(interface_name, index, interface_value)
end

function add_edge!(
    model::Model,
    factor_node_id::NodeLabel,
    variable_nodes::Union{AbstractArray,Tuple,NamedTuple},
    interface_name::Symbol,
    interface_value;
    index = 1,
)
    for variable_node in variable_nodes
        add_edge!(
            model,
            factor_node_id,
            variable_node,
            interface_name,
            interface_value;
            index = index,
        )
        index += increase_index(variable_node)
    end
end
increase_index(any) = 1
increase_index(x::AbstractArray) = length(x)

function add_factorization_constraint!(model::Model, factor_node_id::NodeLabel)
    out_degree = outdegree(model.graph, code_for(model.graph, factor_node_id))
    add_to_node_options!(model[factor_node_id], :q, BitSetTuple(out_degree))
end


struct MixedArguments
    args::AbstractArray
    kwargs::NamedTuple
end

"""
Placeholder function that is defined for all Composite nodes and is invoked when inferring what interfaces are missing when a node is called
"""
interfaces(any_f, ::Val{1}) = (:out,)
interfaces(any_f, any_val) = (:out, :in)

"""
    missing_interfaces(node_type, val, known_interfaces)

Returns the interfaces that are missing for a node. This is used when inferring the interfaces for a node that is composite.

# Arguments
- `node_type`: The type of the node as a Function object.
- `val`: The value of the amount of interfaces the node is supposed to have. This is a `Val` object.
- `known_interfaces`: The known interfaces for the node.

# Returns
- `missing_interfaces`: A `Vector` of the missing interfaces.
"""
function missing_interfaces(node_type, val::Val, known_interfaces)
    all_interfaces = GraphPPL.interfaces(node_type, val)
    missing_interfaces = Base.setdiff(all_interfaces, keys(known_interfaces))
    return missing_interfaces
end


function prepare_interfaces(fform, lhs_interface, rhs_interfaces::NamedTuple)
    missing_interface =
        GraphPPL.missing_interfaces(fform, Val(length(rhs_interfaces) + 1), rhs_interfaces)
    @assert length(missing_interface) == 1 lazy"Expected only one missing interface, got $missing_interface of length $(length(missing_interface)) (node $fform with interfaces $(keys(rhs_interfaces)))))"
    missing_interface = first(missing_interface)
    return NamedTuple{(missing_interface, keys(rhs_interfaces)...)}((
        lhs_interface,
        values(rhs_interfaces)...,
    ))
end

default_parametrization(::Atomic, fform, rhs) = (in = Tuple(rhs),)
default_parametrization(::Composite, fform, rhs) =
    error("Composite nodes always have to be initialized with named arguments")

# maybe change name

is_nodelabel(x) = false
is_nodelabel(x::AbstractArray) = any(element -> is_nodelabel(element), x)
is_nodelabel(x::GraphPPL.NodeLabel) = true
is_nodelabel(x::ProxyLabel) = true

function contains_nodelabel(collection::AbstractArray)
    if any(element -> is_nodelabel(element), collection)
        return Val(true)
    else
        return Val(false)
    end
end

function contains_nodelabel(collection::NamedTuple)
    if any(element -> is_nodelabel(element), values(collection))
        return Val(true)
    else
        return Val(false)
    end
end

function contains_nodelabel(collection::MixedArguments)
    if any(element -> is_nodelabel(element), collection.args) ||
       any(element -> is_nodelabel(element), values(collection.kwargs))
        return Val(true)
    else
        return Val(false)
    end
end

# Two-level dispatch for make_node!
# First check if node is Composite or Atomic
make_node!(
    model::Model,
    ctx::Context,
    fform,
    lhs_interface,
    rhs_interfaces;
    __parent_options__ = nothing,
    __debug__ = false,
) = make_node!(
    NodeType(fform),
    model,
    ctx,
    fform,
    lhs_interface,
    rhs_interfaces;
    __parent_options__ = __parent_options__,
    __debug__ = __debug__,
)

#if it is composite, we assume it should be materialized and it is stochastic
make_node!(
    nodetype::Composite,
    model::Model,
    ctx::Context,
    fform,
    lhs_interface,
    rhs_interfaces;
    __parent_options__ = nothing,
    __debug__ = false,
) = make_node!(
    Val(true),
    nodetype,
    Stochastic(),
    model,
    ctx,
    fform,
    lhs_interface,
    rhs_interfaces;
    __parent_options__ = __parent_options__,
    __debug__ = __debug__,
)

# If a node is an object and not a function, we materialize it as a stochastic atomic node
make_node!(
    model::Model,
    ctx::Context,
    fform,
    lhs_interface,
    rhs_interfaces::Nothing;
    __parent_options__ = nothing,
    __debug__ = false,
) = make_node!(
    Val(true),
    Atomic(),
    Stochastic(),
    model,
    ctx,
    fform,
    lhs_interface,
    NamedTuple{}();
    __parent_options__ = __parent_options__,
    __debug__ = __debug__,
)

# If node is Atomic, check stochasticity
make_node!(
    ::Atomic,
    model::Model,
    ctx::Context,
    fform,
    lhs_interface,
    rhs_interfaces;
    __parent_options__ = nothing,
    __debug__ = false,
) = make_node!(
    Atomic(),
    NodeBehaviour(fform),
    model,
    ctx,
    fform,
    lhs_interface,
    rhs_interfaces;
    __parent_options__ = __parent_options__,
    __debug__ = __debug__,
)

#If a node is deterministic, we check if there are any NodeLabel objects in the rhs_interfaces (direct check if node should be materialized)
make_node!(
    atomic::Atomic,
    deterministic::Deterministic,
    model::Model,
    ctx::Context,
    fform,
    lhs_interface,
    rhs_interfaces;
    __parent_options__ = nothing,
    __debug__ = false,
) = make_node!(
    contains_nodelabel(rhs_interfaces),
    atomic,
    deterministic,
    model,
    ctx,
    fform,
    lhs_interface,
    rhs_interfaces;
    __parent_options__ = __parent_options__,
    __debug__ = __debug__,
)

# If the node should not be materialized (if it's Atomic, Deterministic and contains no NodeLabel objects), we return the function evaluated at the interfaces
make_node!(
    ::Val{false},
    ::Atomic,
    ::Deterministic,
    model::Model,
    ctx::Context,
    fform,
    lhs_interface,
    rhs_interfaces::AbstractArray;
    __parent_options__ = nothing,
    __debug__ = false,
) = fform(rhs_interfaces...)

make_node!(
    ::Val{false},
    ::Atomic,
    ::Deterministic,
    model::Model,
    ctx::Context,
    fform,
    lhs_interface,
    rhs_interfaces::NamedTuple;
    __parent_options__ = nothing,
    __debug__ = false,
) = fform(; rhs_interfaces...)

make_node!(
    ::Val{false},
    ::Atomic,
    ::Deterministic,
    model::Model,
    ctx::Context,
    fform,
    lhs_interface,
    rhs_interfaces::MixedArguments;
    __parent_options__ = nothing,
    __debug__ = false,
) = fform(rhs_interfaces.args...; rhs_interfaces.kwargs...)

# If a node is Stochastic, we always materialize.

make_node!(
    atomic::Atomic,
    stochastic::Stochastic,
    model::Model,
    ctx::Context,
    fform,
    lhs_interface,
    rhs_interfaces;
    __parent_options__ = nothing,
    __debug__ = false,
) = make_node!(
    Val(true),
    atomic,
    stochastic,
    model,
    ctx,
    fform,
    lhs_interface,
    rhs_interfaces;
    __parent_options__ = __parent_options__,
    __debug__ = __debug__,
)

# If we have to materialize but lhs_interface is nothing, we create a variable for it
function make_node!(
    ::Val{true},
    node_type::NodeType,
    behaviour::NodeBehaviour,
    model::Model,
    ctx::Context,
    fform,
    lhs_interface::Nothing,
    rhs_interfaces;
    __parent_options__ = nothing,
    __debug__ = false,
)
    lhs_interface = lhs_interface = add_variable_node!(model, ctx, gensym(:var))
    return make_node!(
        Val(true),
        node_type,
        behaviour,
        model,
        ctx,
        fform,
        lhs_interface,
        rhs_interfaces;
        __parent_options__ = __parent_options__,
        __debug__ = __debug__,
    )
end

# If we have to materialize but the rhs_interfaces argument is not a NamedTuple, we convert it
make_node!(
    ::Val{true},
    node_type::NodeType,
    behaviour::NodeBehaviour,
    model::Model,
    ctx::Context,
    fform,
    lhs_interface::Union{NodeLabel,ProxyLabel},
    rhs_interfaces::AbstractArray;
    __parent_options__ = nothing,
    __debug__ = false,
) = make_node!(
    Val(true),
    node_type,
    behaviour,
    model,
    ctx,
    fform,
    lhs_interface,
    GraphPPL.default_parametrization(node_type, fform, rhs_interfaces);
    __parent_options__ = __parent_options__,
    __debug__ = __debug__,
)

make_node!(
    ::Val{true},
    node_type::NodeType,
    behaviour::NodeBehaviour,
    model::Model,
    ctx::Context,
    fform,
    lhs_interface::Union{NodeLabel,ProxyLabel},
    rhs_interfaces::MixedArguments;
    __parent_options__ = nothing,
    __debug__ = false,
) = error(
    "MixedArguments not supported for rhs_interfaces when node has to be materialized",
)

make_node!(
    ::Val{true},
    ::Composite,
    ::Stochastic,
    model::Model,
    ctx::Context,
    fform,
    lhs_interface::Union{NodeLabel,ProxyLabel},
    rhs_interfaces::AbstractArray;
    __parent_options__ = nothing,
    __debug__ = false,
) =
    length(rhs_interfaces) == 0 ?
    make_node!(
        Val(true),
        Composite(),
        Stochastic(),
        model,
        ctx,
        fform,
        lhs_interface,
        NamedTuple{}();
        __parent_options__ = __parent_options__,
        __debug__ = __debug__,
    ) :
    error(
        lazy"Composite node $fform cannot be called with an Array as interfaces, should be called with a NamedTuple",
    )

make_node!(
    ::Val{true},
    ::Composite,
    ::Stochastic,
    model::Model,
    ctx::Context,
    fform,
    lhs_interface::Union{NodeLabel,ProxyLabel},
    rhs_interfaces::NamedTuple;
    __parent_options__ = nothing,
    __debug__ = false,
) = make_node!(
    Composite(),
    model,
    ctx,
    fform,
    lhs_interface,
    rhs_interfaces,
    Val(length(rhs_interfaces) + 1);
    __parent_options__ = __parent_options__,
    __debug__ = __debug__,
)

"""
    make_node!

Make a new factor node in the Model and specified Context, attach it to the specified interfaces, and return the interface that is on the lhs of the `~` operator.

# Arguments
- `model::Model`: The model to add the node to.
- `ctx::Context`: The context in which to add the node.
- `fform`: The function that the node represents.
- `lhs_interface`: The interface that is on the lhs of the `~` operator.
- `rhs_interfaces`: The interfaces that are the arguments of fform on the rhs of the `~` operator.
- `__parent_options__::NamedTuple = nothing`: The options to attach to the node.
- `__debug__::Bool = false`: Whether to attach debug information to the factor node.
"""
function make_node!(
    ::Val{true},
    ::Atomic,
    ::NodeBehaviour,
    model::Model,
    ctx::Context,
    fform,
    lhs_interface::Union{NodeLabel,ProxyLabel},
    rhs_interfaces::NamedTuple;
    __parent_options__ = nothing,
    __debug__ = false,
)
    fform = factor_alias(fform, Val(keys(rhs_interfaces)))
    interfaces = prepare_interfaces(fform, lhs_interface, rhs_interfaces)
    factor_node_id =
        add_atomic_factor_node!(model, ctx, fform; __options__ = __parent_options__)
    for (interface_name, interface_value) in iterator(interfaces)
        add_edge!(
            model,
            factor_node_id,
            GraphPPL.getifcreated(model, ctx, interface_value),
            interface_name,
            interface_value,
        )
    end
    add_factorization_constraint!(model, factor_node_id)
    return lhs_interface
end

"""
    prune!(m::Model)

Remove all nodes from the model that are not connected to any other node.
"""
function prune!(m::Model)
    degrees = degree(m.graph)
    nodes_to_remove = keys(degrees)[degrees.==0]
    nodes_to_remove = sort(nodes_to_remove, rev = true)
    rem_vertex!.(Ref(m.graph), nodes_to_remove)
end<|MERGE_RESOLUTION|>--- conflicted
+++ resolved
@@ -59,17 +59,15 @@
     options::NamedTuple
 end
 
-<<<<<<< HEAD
+
 value(node::VariableNodeData) = node.options[:value]
 fform_constraint(node::VariableNodeData) = node.options[:q]
 
-=======
 """
     FactorNodeData(fform::Any, options::NamedTuple)
 
 Data associated with a factor node in a probabilistic graphical model.
 """
->>>>>>> c1e7099f
 mutable struct FactorNodeData
     fform::Any
     options::NamedTuple
@@ -135,20 +133,6 @@
 
 Base.show(io::IO, label::EdgeLabel) = print(io, to_symbol(label))
 
-<<<<<<< HEAD
-""" 
-    Model(graph::MetaGraph)
-
-A structure representing a probabilistic graphical model. It contains a `MetaGraph` object
-representing the factor graph and a `Base.RefValue{Int64}` object to keep track of the number
-of nodes in the graph.
-
-Fields:
-- `graph`: A `MetaGraph` object representing the factor graph.
-- `counter`: A `Base.RefValue{Int64}` object keeping track of the number of nodes in the graph.
-"""
-=======
->>>>>>> c1e7099f
 Model(graph::MetaGraph) = Model(graph, Base.RefValue(0))
 
 
