using MetaGraphsNext, MetaGraphsNext.Graphs
import Base:
    put!, haskey, gensym, getindex, getproperty, setproperty!, setindex!, vec, iterate
using BitSetTuples
using Static
using NamedTupleTools

aliases(f) = (f,)

struct Broadcasted
    name::Symbol
end

getname(broadcasted::Broadcasted) = broadcasted.name

struct FactorID
    fform::Any
    index::Int64
end

fform(id::FactorID) = id.fform
index(id::FactorID) = id.index

Base.show(io::IO, id::FactorID) = print(io, "(", fform(id), ", ", index(id), ")")

"""
    Model(graph::MetaGraph)

Materialized Factor Graph type.

A structure representing a probabilistic graphical model. It contains a `MetaGraph` object
representing the factor graph and a `Base.RefValue{Int64}` object to keep track of the number
of nodes in the graph.

Fields:
- `graph`: A `MetaGraph` object representing the factor graph.
- `counter`: A `Base.RefValue{Int64}` object keeping track of the number of nodes in the graph.
"""
struct Model
    graph::MetaGraph
    counter::Base.RefValue{Int64}
end

labels(model::Model) = MetaGraphsNext.labels(model.graph)

"""
    NodeLabel(name::Symbol, global_counter::Int64)

Unique identifier for a node in a probabilistic graphical model.

A structure representing a node in a probabilistic graphical model. It contains a symbol
representing the name of the node, an integer representing the unique identifier of the node,
a UInt8 representing the type of the variable, and an integer or tuple of integers representing
the global_counter of the variable.
"""
struct NodeLabel
    name::Any
    global_counter::Int64
end


Base.length(label::NodeLabel) = 1
Base.getindex(label::NodeLabel, any) = label

getname(label::NodeLabel) = label.name
getname(labels::ResizableArray{T,V,N} where {T<:NodeLabel,V,N}) = getname(first(labels))
vec(label::NodeLabel) = [label]
iterate(label::NodeLabel) = (label, nothing)
iterate(label::NodeLabel, any) = nothing
unroll(label) = label

Base.show(io::IO, label::NodeLabel) = print(io, label.name, "_", label.global_counter)

mutable struct VariableNodeOptions
    value::Any
    functional_form::Any
    constant::Bool
    datavar::Bool
    factorized_datavar::Bool
    meta::Any
end

VariableNodeOptions(;
    value = nothing,
    functional_form = nothing,
    constant = false,
    datavar = false,
    factorized = false,
    meta = nothing,
) = VariableNodeOptions(value, functional_form, constant, datavar, factorized, meta)

Base.:(==)(left::VariableNodeOptions, right::VariableNodeOptions) =
    left.value == right.value &&
    left.functional_form == right.functional_form &&
    left.constant == right.constant &&
    left.datavar == right.datavar &&
    left.factorized_datavar == right.factorized_datavar

is_factorized(options::VariableNodeOptions) = options.factorized_datavar || options.constant
is_datavar(options::VariableNodeOptions) = options.datavar
is_constant(options::VariableNodeOptions) = options.constant
value(options::VariableNodeOptions) = options.value
fform_constraint(options::VariableNodeOptions) = options.functional_form
meta(options::VariableNodeOptions) = options.meta

"""
    VariableNodeData(name::Symbol, options::NamedTuple)

Data associated with a variable node in a probabilistic graphical model.
"""
struct VariableNodeData
    name::Symbol
    options::VariableNodeOptions
    index::Any
    link::Any
    context::Any
end

getname(node::VariableNodeData) = node.name
getlink(node::VariableNodeData) = node.link
index(node::VariableNodeData) = node.index
value(node::VariableNodeData) = value(options(node))
fform_constraint(node::VariableNodeData) = fform_constraint(options(node))
is_factorized(node::VariableNodeData) = is_factorized(options(node))
is_datavar(node::VariableNodeData) = is_datavar(options(node))
is_constant(node::VariableNodeData) = is_constant(options(node))
is_factorized_datavar(node::VariableNodeData) = is_factorized(node) && is_datavar(node)

function Base.show(io::IO, node::VariableNodeData)
    print(
        io,
        node.name,
        "[",
        node.index,
        "] in context ",
        node.context.prefix,
        "_",
        node.context.fform,
    )
    if !isnothing(node.link)
        print(io, ", linked to ", node.link)
    end
end

mutable struct FactorNodeOptions
    created_by::Any
    parent_options::Union{Nothing,FactorNodeOptions}
    meta::Any
    others::Any
end

Base.:(==)(left::FactorNodeOptions, right::FactorNodeOptions) =
    left.created_by == right.created_by &&
    left.parent_options == right.parent_options &&
    left.others == right.others

FactorNodeOptions() = FactorNodeOptions(nothing, nothing, nothing, nothing)
FactorNodeOptions(::Nothing) = FactorNodeOptions()

function FactorNodeOptions(options::NamedTuple)
    created_by = nothing
    parent_options = nothing
    meta = nothing

    if haskey(options, :created_by)
        created_by = options[:created_by]
        options = delete(options, :created_by)
    end

    if haskey(options, :parent_options)
        parent_options = options[:parent_options]
        options = delete(options, :parent_options)
    end

    if haskey(options, :meta)
        meta = options[:meta]
        options = delete(options, :meta)
    end

    if length(options) == 0
        options = nothing
    end

    return FactorNodeOptions(created_by, parent_options, meta, options)
end

created_by(options::FactorNodeOptions) = options.created_by
meta(options::FactorNodeOptions) = options.meta

"""
    FactorNodeData(fform::Any, options::NamedTuple)

Data associated with a factor node in a probabilistic graphical model.
"""
mutable struct FactorNodeData
    fform::Any
    context::Any
    factorization_constraint::Any
    options::FactorNodeOptions
end

fform(node::FactorNodeData) = node.fform
factorization_constraint(node::FactorNodeData) = node.factorization_constraint
set_factorization_constraint!(node::FactorNodeData, constraint) =
    node.factorization_constraint = constraint

const NodeData = Union{FactorNodeData,VariableNodeData}

options(node::NodeData) = node.options
add_to_node_options!(node::NodeData, name::Symbol, value) =
    node.options = merge(node_options(node), (name => value,))

getcontext(node::NodeData) = node.context
<<<<<<< HEAD

is_constant(node::NodeData) =
    haskey(node_options(node), :constant) ? node_options(node)[:constant] : false
is_datavar(node::NodeData) =
    haskey(node_options(node), :datavar) ? node_options(node)[:datavar] : false
is_factorized(node::NodeData) = is_factorized_datavar(node) || is_constant(node)

function is_factorized_datavar(node::NodeData)
    if is_variable(node)
        if is_datavar(node)    
            return haskey(node_options(node), :factorized) ? node_options(node)[:factorized] : false
        elseif !isnothing(getlink(node))
            return all(is_factorized_datavar, getlink(node))
        end
    end
    return false
end


=======
meta(node::NodeData) = meta(options(node))
>>>>>>> 35f5c6f2

is_factor(::FactorNodeData) = true
is_factor(any) = false
is_variable(::VariableNodeData) = true
is_variable(any) = false

factor_nodes(model::Model) = Iterators.filter(node -> is_factor(model[node]), labels(model))
variable_nodes(model::Model) =
    Iterators.filter(node -> is_variable(model[node]), labels(model))

struct ProxyLabel{T}
    name::Symbol
    index::T
    proxied::Any
end

proxylabel(
    name::Symbol,
    index::T,
    proxied::Union{NodeLabel,ProxyLabel,ResizableArray{NodeLabel}},
) where {T} = ProxyLabel(name, index, proxied)
proxylabel(name::Symbol, index::T, proxied) where {T} = proxied

getname(label::ProxyLabel) = label.name
index(label::ProxyLabel) = label.index

unroll(proxy::ProxyLabel) = __proxy_unroll(proxy)

__proxy_unroll(something) = something
__proxy_unroll(proxy::ProxyLabel) = __proxy_unroll(proxy.index, proxy)
__proxy_unroll(::Nothing, proxy::ProxyLabel) = __proxy_unroll(proxy.proxied)
__proxy_unroll(index, proxy::ProxyLabel) = __proxy_unroll(proxy.proxied)[index...]
__proxy_unroll(index::FunctionalIndex, proxy::ProxyLabel) =
    __proxy_unroll(proxy.proxied)[index]

Base.show(io::IO, proxy::ProxyLabel{NTuple{N,Int}} where {N}) =
    print(io, getname(proxy), "[", index(proxy), "]")
Base.show(io::IO, proxy::ProxyLabel{Nothing}) = print(io, getname(proxy))
Base.show(io::IO, proxy::ProxyLabel) = print(io, getname(proxy), "[", index(proxy)[1], "]")
Base.getindex(proxy::ProxyLabel, indices...) = getindex(unroll(proxy), indices...)

Base.last(label::ProxyLabel) = last(label.proxied, label)

Base.last(proxied::ProxyLabel, ::ProxyLabel) = last(proxied)
Base.last(proxied, ::ProxyLabel) = proxied

struct EdgeLabel
    name::Symbol
    index::Union{Int,Nothing}
end

getname(label::EdgeLabel) = label.name

to_symbol(label::EdgeLabel) = to_symbol(label, label.index)
to_symbol(label::EdgeLabel, ::Nothing) = label.name
to_symbol(label::EdgeLabel, ::Int64) =
    Symbol(string(label.name) * "[" * string(label.index) * "]")

Base.show(io::IO, label::EdgeLabel) = print(io, to_symbol(label))

Model(graph::MetaGraph) = Model(graph, Base.RefValue(0))


Base.setindex!(model::Model, val::NodeData, key::NodeLabel) =
    Base.setindex!(model.graph, val, key)
Base.setindex!(model::Model, val::EdgeLabel, src::NodeLabel, dst::NodeLabel) =
    Base.setindex!(model.graph, val, src, dst)
Base.getindex(model::Model) = Base.getindex(model.graph)
Base.getindex(model::Model, key::NodeLabel) = Base.getindex(model.graph, key)
Base.getindex(model::Model, src::NodeLabel, dst::NodeLabel) =
    Base.getindex(model.graph, src, dst)
Base.getindex(model::Model, keys::AbstractArray{NodeLabel}) = [model[key] for key in keys]


function Base.getproperty(val::Model, p::Symbol)
    if p === :counter
        return getfield(val, :counter)[]
    else
        return getfield(val, p)
    end
end

function Base.setproperty!(val::Model, p::Symbol, new_count)
    if p === :counter
        return getfield(val, :counter)[] = new_count
    else
        return setfield!(val, p, x)
    end
end

increase_count(model::Model) = Base.setproperty!(model, :counter, model.counter + 1)

Graphs.nv(model::Model) = Graphs.nv(model.graph)
Graphs.ne(model::Model) = Graphs.ne(model.graph)
Graphs.edges(model::Model) = collect(Graphs.edges(model.graph))
MetaGraphsNext.label_for(model::Model, node_id::Int) =
    MetaGraphsNext.label_for(model.graph, node_id)

function retrieve_interface_position(interfaces, x::EdgeLabel, max_length::Int)
    index = x.index === nothing ? 0 : x.index
    position = findfirst(isequal(x.name), interfaces)
    position =
        position === nothing ?
        begin
            @warn(lazy"Interface $(x.name) not found in $interfaces")
            0
        end : position
    return max_length * findfirst(isequal(x.name), interfaces) + index
end

function __sortperm(model::Model, node::NodeLabel, edges::AbstractArray)
    fform = model[node].fform
    indices = [e.index for e in edges]
    names = unique([e.name for e in edges])
    interfaces = GraphPPL.interfaces(fform, static(length(names)))
    max_length = any(x -> x !== nothing, indices) ? maximum(indices[indices.!=nothing]) : 1
    perm =
        sortperm(edges, by=(x -> retrieve_interface_position(interfaces, x, max_length)))
    return perm
end

__get_neighbors(model::Model, node::NodeLabel) =
    label_for.(
        (model.graph,),
        collect(MetaGraphsNext.neighbors(model.graph, code_for(model.graph, node))),
    )
__neighbors(model::Model, node::NodeLabel; sorted=false) =
    __neighbors(model, node, model[node]; sorted=sorted)
__neighbors(model::Model, node::NodeLabel, node_data::VariableNodeData; sorted=false) =
    __get_neighbors(model, node)
__neighbors(model::Model, node::NodeLabel, node_data::FactorNodeData; sorted=false) =
    __neighbors(model, node, static(sorted))
__neighbors(model::Model, node::NodeLabel, ::False) = __get_neighbors(model, node)
function __neighbors(model::Model, node::NodeLabel, ::True)
    neighbors = __get_neighbors(model, node)
    edges = __get_edges(model, node, neighbors)
    perm = __sortperm(model, node, edges)
    return neighbors[perm]
end
Graphs.neighbors(model::Model, node::NodeLabel; sorted=false) =
    __neighbors(model, node; sorted=sorted)
Graphs.neighbors(model::Model, nodes::AbstractArray; sorted=false) =
    union(Graphs.neighbors.(Ref(model), nodes; sorted=sorted)...)
Graphs.vertices(model::Model) = MetaGraphsNext.vertices(model.graph)
MetaGraphsNext.labels(model::Model) = MetaGraphsNext.labels(model.graph)

__get_edges(model::Model, node::NodeLabel, neighbors) =
    getindex.(Ref(model), Ref(node), neighbors)
__edges(model::Model, node::NodeLabel, node_data::VariableNodeData; sorted=false) =
    __get_edges(model, node, __get_neighbors(model, node))
__edges(model::Model, node::NodeLabel, node_data::FactorNodeData; sorted=false) =
    __edges(model, node, static(sorted))
__edges(model::Model, node::NodeLabel, ::False) =
    __get_edges(model, node, __get_neighbors(model, node))
function __edges(model::Model, node::NodeLabel, ::True)
    neighbors = __get_neighbors(model, node)
    edges = __get_edges(model, node, neighbors)
    perm = __sortperm(model, node, edges)
    return edges[perm]
end
Graphs.edges(model::Model, node::NodeLabel; sorted=false) =
    __edges(model, node, model[node]; sorted=sorted)

abstract type AbstractModelFilterPredicate end

struct FactorNodePredicate{N} <: AbstractModelFilterPredicate end

function apply(::FactorNodePredicate{N}, model, something) where {N}
    return apply(IsFactorNode(), model, something) && fform(model[something]) ∈ aliases(N)
end

struct IsFactorNode <: AbstractModelFilterPredicate end

function apply(::IsFactorNode, model, something)
    return is_factor(model[something])
end

struct VariableNodePredicate{V} <: AbstractModelFilterPredicate end

function apply(::VariableNodePredicate{N}, model, something) where {N}
    return apply(IsVariableNode(), model, something) && getname(model[something]) === N
end

struct IsVariableNode <: AbstractModelFilterPredicate end

function apply(::IsVariableNode, model, something)
    return is_variable(model[something])
end

struct SubmodelPredicate{S,C} <: AbstractModelFilterPredicate end

function apply(::SubmodelPredicate{S,False}, model, something) where {S}
    return fform(getcontext(model[something])) === S
end

function apply(::SubmodelPredicate{S,True}, model, something) where {S}
    return S ∈ fform.(path_to_root(getcontext(model[something])))
end

struct AndNodePredicate{L,R} <: AbstractModelFilterPredicate
    left::L
    right::R
end

function apply(and::AndNodePredicate, model, something)
    return apply(and.left, model, something) && apply(and.right, model, something)
end

struct OrNodePredicate{L,R} <: AbstractModelFilterPredicate
    left::L
    right::R
end

function apply(or::OrNodePredicate, model, something)
    return apply(or.left, model, something) || apply(or.right, model, something)
end

Base.:(|)(left::AbstractModelFilterPredicate, right::AbstractModelFilterPredicate) =
    OrNodePredicate(left, right)
Base.:(&)(left::AbstractModelFilterPredicate, right::AbstractModelFilterPredicate) =
    AndNodePredicate(left, right)

as_node(any) = FactorNodePredicate{any}()
as_node() = IsFactorNode()
as_variable(any) = VariableNodePredicate{any}()
as_variable() = IsVariableNode()
as_context(any; children=false) = SubmodelPredicate{any,typeof(static(children))}()

function Base.filter(predicate::AbstractModelFilterPredicate, model::Model)
    return Iterators.filter(something -> apply(predicate, model, something), labels(model))
end


"""
    generate_nodelabel(model::Model, name::Symbol)

Generate a new `NodeLabel` object with a unique identifier based on the specified name and the
number of nodes already in the model.

Arguments:
- `model`: A `Model` object representing the probabilistic graphical model.
- `name`: A symbol representing the name of the node.
- `variable_type`: A UInt8 representing the type of the variable. 0 = factor, 1 = individual variable, 2 = vector variable, 3 = tensor variable
- `index`: An integer or tuple of integers representing the index of the variable.

Returns:
"""
function generate_nodelabel(model::Model, name)
    increase_count(model)
    return NodeLabel(name, model.counter)
end


function Base.gensym(model::Model, name::Symbol)
    increase_count(model)
    return Symbol(String(name) * "_" * string(model.counter))
end


"""
    Context

Contains all information about a submodel in a probabilistic graphical model.

"""
struct Context
    depth::Int64
    fform::Function
    prefix::String
    parent::Union{Context,Nothing}
    children::Dict{FactorID,Context}
    individual_variables::Dict{Symbol,NodeLabel}
    vector_variables::Dict{Symbol,ResizableArray{NodeLabel}}
    tensor_variables::Dict{Symbol,ResizableArray}
    factor_nodes::Dict{FactorID,NodeLabel}
    proxies::Dict{Symbol,ProxyLabel}
    submodel_counts::Dict{Any,Int}
end

fform(context::Context) = context.fform
parent(context::Context) = context.parent
individual_variables(context::Context) = context.individual_variables
vector_variables(context::Context) = context.vector_variables
tensor_variables(context::Context) = context.tensor_variables
factor_nodes(context::Context) = context.factor_nodes
proxies(context::Context) = context.proxies
children(context::Context) = context.children
count(context::Context, fform::Any) =
    haskey(context.submodel_counts, fform) ? context.submodel_counts[fform] : 0

path_to_root(::Nothing) = []
path_to_root(context::Context) = [context, path_to_root(parent(context))...]

function generate_factor_nodelabel(context::Context, fform::Any)
    if count(context, fform) == 0
        context.submodel_counts[fform] = 1
    else
        context.submodel_counts[fform] += 1
    end
    return FactorID(fform, count(context, fform))
end


function Base.show(io::IO, context::Context)
    indentation = 2 * context.depth
    println(io, "$("    " ^ indentation)Context: $(context.prefix)")
    println(io, "$("    " ^ (indentation + 1))Individual variables:")
    for (variable_name, variable_label) in context.individual_variables
        println(io, "$("    " ^ (indentation + 2))$(variable_name): $(variable_label)")
    end
    println(io, "$("    " ^ (indentation + 1))Vector variables:")
    for (variable_name, variable_labels) in context.vector_variables
        println(io, "$("    " ^ (indentation + 2))$(variable_name)")
    end
    println(io, "$("    " ^ (indentation + 1))Tensor variables: ")
    for (variable_name, variable_labels) in context.tensor_variables
        println(io, "$("    " ^ (indentation + 2))$(variable_name)")
    end
    println(io, "$("    " ^ (indentation + 1))Factor nodes: ")
    for (factor_label, factor_context) in context.factor_nodes
        if isa(factor_context, Context)
            println(io, "$("    " ^ (indentation + 2))$(factor_label) : ")
            show(io, factor_context)
        else
            println(io, "$("    " ^ (indentation + 2))$(factor_label) : $(factor_context)")
        end
    end
    println(io, "$("    " ^ (indentation + 1))Child Contexts: ")
    for (child_name, child_context) in context.children
        println(io, "$("    " ^ (indentation + 2))$(child_name) : ")
        show(io, child_context)
    end
    println(io, "$("    " ^ (indentation + 1))Proxies from parent: ")
    for (proxy_name, proxy_label) in context.proxies
        println(io, "$("    " ^ (indentation + 2))$(proxy_name) : $(proxy_label)")
    end
end

getname(f::Function) = String(Symbol(f))

Context(depth::Int, fform::Function, prefix::String, parent) = Context(
    depth,
    fform,
    prefix,
    parent,
    Dict(),
    Dict(),
    Dict(),
    Dict(),
    Dict(),
    Dict(),
    Dict(),
)

Context(parent::Context, model_fform::Function) = Context(
    parent.depth + 1,
    model_fform,
    (parent.prefix == "" ? parent.prefix : parent.prefix * "_") * getname(model_fform),
    parent,
)
Context(fform) = Context(0, fform, "", nothing)
Context() = Context(identity)

haskey(context::Context, key::Symbol) =
    haskey(context.individual_variables, key) ||
    haskey(context.vector_variables, key) ||
    haskey(context.tensor_variables, key) ||
    haskey(context.proxies, key)

haskey(context::Context, key::FactorID) =
    haskey(context.factor_nodes, key) || haskey(context.children, key)

function Base.getindex(c::Context, key::Any)
    if haskey(c.individual_variables, key)
        return c.individual_variables[key]
    elseif haskey(c.vector_variables, key)
        return c.vector_variables[key]
    elseif haskey(c.tensor_variables, key)
        return c.tensor_variables[key]
    elseif haskey(c.factor_nodes, key)
        return c.factor_nodes[key]
    elseif haskey(c.children, key)
        return c.children[key]
    elseif haskey(c.proxies, key)
        return c.proxies[key]
    end
    throw(KeyError(key))
end

function Base.getindex(c::Context, fform, index::Int)
    return c[FactorID(fform, index)]
end

function Base.setindex!(c::Context, val::NodeLabel, key::Symbol, index::Nothing)
    return c.individual_variables[key] = val
end

function Base.setindex!(c::Context, val::NodeLabel, key::Symbol, index::Int)
    return c.vector_variables[key][index] = val
end

function Base.setindex!(
    c::Context,
    val::NodeLabel,
    key::Symbol,
    index::NTuple{N,Int64},
) where {N}
    return c.tensor_variables[key][index...] = val
end

Base.setindex!(c::Context, val::ResizableArray{NodeLabel,T,1} where {T}, key::Symbol) =
    c.vector_variables[key] = val

Base.setindex!(c::Context, val::ResizableArray{NodeLabel,T,N} where {T,N}, key::Symbol) =
    c.tensor_variables[key] = val


getcontext(model::Model) = model.graph[]

function get_principal_submodel(model::Model)
    context = getcontext(model)
    return context
end

Base.getindex(context::Context, index::IndexedVariable{Nothing}) = context[index.variable]
Base.getindex(context::Context, index::IndexedVariable) =
    context[index.variable][index.index]

abstract type NodeType end

struct Composite <: NodeType end
struct Atomic <: NodeType end


NodeType(::Type) = Atomic()
NodeType(::Function) = Atomic()

abstract type NodeBehaviour end

struct Stochastic <: NodeBehaviour end
struct Deterministic <: NodeBehaviour end

NodeBehaviour(x) = Deterministic()

"""
create_model()

Create a new empty probabilistic graphical model. 

Returns:
A `Model` object representing the probabilistic graphical model.
"""
function create_model(; fform=identity)
    model = MetaGraph(
        Graph(),
        label_type=NodeLabel,
        vertex_data_type=NodeData,
        graph_data=Context(fform),
        edge_data_type=EdgeLabel,
    )
    model = Model(model)
    return model
end

"""
copy_markov_blanket_to_child_context(child_context::Context, interfaces::NamedTuple)

Copy the variables in the Markov blanket of a parent context to a child context, using a mapping specified by a named tuple.

The Markov blanket of a node or model in a Factor Graph is defined as the set of its outgoing interfaces. 
This function copies the variables in the Markov blanket of the parent context specified by the named tuple `interfaces` to the child context `child_context`, 
    by setting each child variable in `child_context.individual_variables` to its corresponding parent variable in `interfaces`.

# Arguments
- `child_context::Context`: The child context to which to copy the Markov blanket variables.
- `interfaces::NamedTuple`: A named tuple that maps child variable names to parent variable names.
"""
function copy_markov_blanket_to_child_context(
    child_context::Context,
    interfaces::NamedTuple,
)
    for (name_in_child, object_in_parent) in iterator(interfaces)
        add_to_child_context(child_context, name_in_child, object_in_parent)
    end
end

add_to_child_context(
    child_context::Context,
    name_in_child::Symbol,
    object_in_parent::NodeLabel,
) = child_context.individual_variables[name_in_child] = object_in_parent

add_to_child_context(
    child_context::Context,
    name_in_child::Symbol,
    object_in_parent::ResizableArray{NodeLabel,V,1},
) where {V} = child_context.vector_variables[name_in_child] = object_in_parent

add_to_child_context(
    child_context::Context,
    name_in_child::Symbol,
    object_in_parent::ResizableArray{NodeLabel,V,N},
) where {V,N} = child_context.tensor_variables[name_in_child] = object_in_parent

add_to_child_context(
    child_context::Context,
    name_in_child::Symbol,
    object_in_parent::ProxyLabel,
) = child_context.proxies[name_in_child] = object_in_parent

add_to_child_context(child_context::Context, name_in_child::Symbol, object_in_parent) =
    nothing

check_if_individual_variable(context::Context, name::Symbol) =
    haskey(context.individual_variables, name) ?
    error("Variable $name is already an individual variable in the model") : nothing
check_if_vector_variable(context::Context, name::Symbol) =
    haskey(context.vector_variables, name) ?
    error("Variable $name is already a vector variable in the model") : nothing
check_if_tensor_variable(context::Context, name::Symbol) =
    haskey(context.tensor_variables, name) ?
    error("Variable $name is already a tensor variable in the model") : nothing


""" 
    check_variabe_compatability(node, index)

Will check if the index is compatible with the node object that is passed.

"""
check_variate_compatability(node::NodeLabel, index::Nothing) = true
check_variate_compatability(node::NodeLabel, index) = error(
    "Cannot call single random variable on the left-hand-side by an indexed statement",
)

check_variate_compatability(label::GraphPPL.ProxyLabel, index) =
    check_variate_compatability(unroll(label), index)

function check_variate_compatability(
    node::ResizableArray{NodeLabel,V,N},
    index...,
) where {V,N}
    if !(length(index) == N)
        error(
            "Index of length $(length(index)) not possible for $N-dimensional vector of random variables",
        )
    end

    return isassigned(node, index...)
end

check_variate_compatability(
    node::ResizableArray{NodeLabel,V,N},
    index::Nothing,
) where {V,N} = error(
    "Cannot call vector of random variables on the left-hand-side by an unindexed statement",
)


"""
    getorcreate!(model::Model, context::Context, edge, index)

Get or create a variable (edge) from a factor graph model and context, using an index if provided.

This function searches for a variable (edge) in the factor graph model and context specified by the arguments `model` and `context`. If the variable exists, 
it returns it. Otherwise, it creates a new variable and returns it.

# Arguments
- `model::Model`: The factor graph model to search for or create the variable in.
- `context::Context`: The context to search for or create the variable in.
- `edge`: The variable (edge) to search for or create. Can be a symbol, a tuple of symbols, or an array of symbols.
- `index`: Optional index for the variable. Can be an integer, a tuple of integers, or `nothing`.

# Returns
The variable (edge) found or created in the factor graph model and context.

# Examples
Suppose we have a factor graph model `model` and a context `context`. We can get or create a variable "x" in the context using the following code:
getorcreate!(model, context, :x)
"""
function getorcreate!(
    model::Model,
    ctx::Context,
    name::Symbol,
    index::Nothing;
<<<<<<< HEAD
    options::NamedTuple=NamedTuple{}()
=======
    options = VariableNodeOptions(),
>>>>>>> 35f5c6f2
)
    check_if_vector_variable(ctx, name)
    check_if_tensor_variable(ctx, name)
    return get(
        () -> add_variable_node!(model, ctx, name; index=nothing, __options__=options),
        ctx.individual_variables,
        name,
    )
end

getorcreate!(
    model::Model,
    ctx::Context,
    name::Symbol,
    index::AbstractArray{Int};
<<<<<<< HEAD
    options::NamedTuple=NamedTuple{}()
) = getorcreate!(model, ctx, name, index...; options=options)
=======
    options = VariableNodeOptions(),
) = getorcreate!(model, ctx, name, index...; options = options)
>>>>>>> 35f5c6f2

function getorcreate!(
    model::Model,
    ctx::Context,
    name::Symbol,
    index::Integer;
<<<<<<< HEAD
    options::NamedTuple=NamedTuple{}()
=======
    options = VariableNodeOptions(),
>>>>>>> 35f5c6f2
)
    check_if_individual_variable(ctx, name)
    check_if_tensor_variable(ctx, name)
    if !haskey(ctx.vector_variables, name)
        ctx.vector_variables[name] = ResizableArray(NodeLabel, Val(1))
    end
    if !isassigned(ctx.vector_variables[name], index)
        ctx.vector_variables[name][index] =
            add_variable_node!(model, ctx, name; index=index, __options__=options)
    end
    return ctx.vector_variables[name]
end

function getorcreate!(
    model::Model,
    ctx::Context,
    name::Symbol,
    index...;
<<<<<<< HEAD
    options::NamedTuple=NamedTuple{}()
=======
    options = VariableNodeOptions(),
>>>>>>> 35f5c6f2
)
    check_if_individual_variable(ctx, name)
    check_if_vector_variable(ctx, name)
    if !haskey(ctx.tensor_variables, name)
        ctx.tensor_variables[name] = ResizableArray(NodeLabel, Val(length(index)))
    end
    if !isassigned(ctx.tensor_variables[name], index...)
        ctx.tensor_variables[name][index...] =
            add_variable_node!(model, ctx, name; index=index, __options__=options)
    end
    return ctx.tensor_variables[name]
end

getifcreated(model::Model, context::Context, var::NodeLabel) = var
getifcreated(model::Model, context::Context, var::ResizableArray) = var
getifcreated(model::Model, context::Context, var::Union{Tuple,AbstractArray{NodeLabel}}) =
    map((v) -> getifcreated(model, context, v), var)
getifcreated(model::Model, context::Context, var::ProxyLabel) = var
getifcreated(model::Model, context::Context, var) = add_variable_node!(
    model,
    context,
    gensym(model, :constvar);
<<<<<<< HEAD
    __options__=NamedTuple{(:value, :constant)}((var, true))
=======
    __options__ = VariableNodeOptions(value = var, constant = true),
>>>>>>> 35f5c6f2
)


"""
Add a variable node to the model with the given ID. This function is unsafe (doesn't check if a variable with the given name already exists in the model). 

The function generates a new symbol for the variable and puts it in the
context with the given ID. It then adds a node to the model with the generated
symbol as the key and a `NodeData` struct with `is_variable` set to `true` and
`variable_id` set to the given ID.

Args:
    - `model::Model`: The model to which the node is added.
    - `context::Context`: The context to which the symbol is added.
    - `variable_id::Symbol`: The ID of the variable.
    - `index::Union{Nothing, Int, NTuple{N, Int64} where N} = nothing`: The index of the variable.
    - `options::Dict{Symbol, Any} = nothing`: The options to attach to the NodeData of the variable node.

Returns:
    - The generated symbol for the variable.
"""
function add_variable_node!(
    model::Model,
    context::Context,
    variable_id::Symbol;
<<<<<<< HEAD
    index=nothing,
    link=nothing,
    __options__=NamedTuple{}()
=======
    index = nothing,
    __options__ = VariableNodeOptions(),
>>>>>>> 35f5c6f2
)
    variable_symbol = generate_nodelabel(model, variable_id)
    context[variable_id, index] = variable_symbol
    model[variable_symbol] = VariableNodeData(variable_id, __options__, index, link, context)
    return variable_symbol
end

"""
    AnonymousVariable(model, context)

Defines a lazy structure for anonymous variables.
The actual anonymous variables materialize only in `make_node!` upon calling, because it needs arguments to the `make_node!` in order to create proper links.
"""
struct AnonymousVariable 
    model :: Model
    context :: Context
end

create_anonymous_variable!(model::Model, context::Context) = AnonymousVariable(model, context)

function materialize_anonymous_variable!(anonymous::AnonymousVariable, fform, args)
    return materialize_anonymous_variable!(NodeBehaviour(fform), anonymous.model, anonymous.context, args)
end

# Deterministic nodes can create links to variables in the model
# This might be important for better factorization constraints resolution
function materialize_anonymous_variable!(::Deterministic, model::Model, context::Context, args)
    return add_variable_node!(model, context, :anonymous, link = getindex.(Ref(model), unroll.(filter(is_nodelabel, args))))
end

function materialize_anonymous_variable!(::Deterministic, model::Model, context::Context, args::NamedTuple)
    return materialize_anonymous_variable!(Deterministic(), model, context, values(args))
end

function materialize_anonymous_variable!(::Stochastic, model::Model, context::Context, _)
    return add_variable_node!(model, context, :anonymous)
end

"""
Add an atomic factor node to the model with the given name.

The function generates a new symbol for the node and adds it to the model with
the generated symbol as the key and a `FactorNodeData` struct.

Args:
    - `model::Model`: The model to which the node is added.
    - `context::Context`: The context to which the symbol is added.
    - `node_name::Any`: The name of the node.

Returns:
    - The generated symbol for the node.
"""
function add_atomic_factor_node!(
    model::Model,
    context::Context,
    fform;
<<<<<<< HEAD
    __options__=NamedTuple{}()
=======
    __options__ = FactorNodeOptions(),
>>>>>>> 35f5c6f2
)
    factornode_id = generate_factor_nodelabel(context, fform)
    factornode_label = generate_nodelabel(model, fform)
    model[factornode_label] = FactorNodeData(fform, context, nothing, __options__)
    context.factor_nodes[factornode_id] = factornode_label
    return factornode_label
end

factor_alias(any, interfaces) = any
factor_alias(::typeof(+), interfaces) = sum
factor_alias(::typeof(-), interfaces) = sub
factor_alias(::typeof(*), interfaces) = prod
factor_alias(::typeof(/), interfaces) = div

"""
Add a composite factor node to the model with the given name.

The function generates a new symbol for the node and adds it to the model with
the generated symbol as the key and a `NodeData` struct with `is_variable` set to
`false` and `node_name` set to the given name.

Args:
    - `model::Model`: The model to which the node is added.
    - `parent_context::Context`: The context to which the symbol is added.
    - `context::Context`: The context of the composite factor node.
    - `node_name::Symbol`: The name of the node.

Returns:
    - The generated symbol for the node.
"""
function add_composite_factor_node!(
    model::Model,
    parent_context::Context,
    context::Context,
    node_name,
)
    node_id = generate_factor_nodelabel(parent_context, node_name)
    parent_context.children[node_id] = context
    return node_id
end

iterator(interfaces::NamedTuple) = zip(keys(interfaces), values(interfaces))

function add_edge!(
    model::Model,
    factor_node_id::NodeLabel,
    variable_node_id::Union{ProxyLabel,NodeLabel},
    interface_name::Symbol;
    index=nothing
)
    model.graph[unroll(variable_node_id), factor_node_id] = EdgeLabel(interface_name, index)
end

function add_edge!(
    model::Model,
    factor_node_id::NodeLabel,
    variable_nodes::Union{AbstractArray,Tuple,NamedTuple},
    interface_name::Symbol;
    index=1
)
    for variable_node in variable_nodes
        add_edge!(model, factor_node_id, variable_node, interface_name; index=index)
        index += increase_index(variable_node)
    end
end
increase_index(any) = 1
increase_index(x::AbstractArray) = length(x)

function add_factorization_constraint!(model::Model, factor_node_id::NodeLabel)
    out_degree = outdegree(model.graph, code_for(model.graph, factor_node_id))
    constraint = BitSetTuple(out_degree)
    set_factorization_constraint!(model[factor_node_id], constraint)
end


struct MixedArguments
    args::AbstractArray
    kwargs::NamedTuple
end

"""
Placeholder function that is defined for all Composite nodes and is invoked when inferring what interfaces are missing when a node is called
"""
interfaces(any_f, ::StaticInt{1}) = (:out,)
interfaces(any_f, any_val) = (:out, :in)

"""
    missing_interfaces(node_type, val, known_interfaces)

Returns the interfaces that are missing for a node. This is used when inferring the interfaces for a node that is composite.

# Arguments
- `node_type`: The type of the node as a Function object.
- `val`: The value of the amount of interfaces the node is supposed to have. This is a `Static.StaticInt` object.
- `known_interfaces`: The known interfaces for the node.

# Returns
- `missing_interfaces`: A `Vector` of the missing interfaces.
"""
function missing_interfaces(node_type, val::StaticInt{N} where {N}, known_interfaces)
    all_interfaces = GraphPPL.interfaces(node_type, val)
    missing_interfaces = Base.setdiff(all_interfaces, keys(known_interfaces))
    return missing_interfaces
end


function prepare_interfaces(fform, lhs_interface, rhs_interfaces::NamedTuple)
    missing_interface = GraphPPL.missing_interfaces(
        fform,
        static(length(rhs_interfaces) + 1),
        rhs_interfaces,
    )
    @assert length(missing_interface) == 1 lazy"Expected only one missing interface, got $missing_interface of length $(length(missing_interface)) (node $fform with interfaces $(keys(rhs_interfaces)))))"
    missing_interface = first(missing_interface)
    # TODO check if we can construct NamedTuples a bit faster somewhere.
    return NamedTuple{(missing_interface, keys(rhs_interfaces)...)}((
        lhs_interface,
        values(rhs_interfaces)...,
    ))
end

default_parametrization(::Atomic, fform, rhs) = (in=Tuple(rhs),)
default_parametrization(::Composite, fform, rhs) =
    error("Composite nodes always have to be initialized with named arguments")

# maybe change name

is_nodelabel(x) = false
is_nodelabel(x::AbstractArray) = any(element -> is_nodelabel(element), x)
is_nodelabel(x::GraphPPL.NodeLabel) = true
is_nodelabel(x::ProxyLabel) = true

function contains_nodelabel(collection::AbstractArray)
    if any(element -> is_nodelabel(element), collection)
        return True()
    else
        return False()
    end
end

function contains_nodelabel(collection::NamedTuple)
    if any(element -> is_nodelabel(element), values(collection))
        return True()
    else
        return False()
    end
end

function contains_nodelabel(collection::MixedArguments)
    if any(element -> is_nodelabel(element), collection.args) ||
       any(element -> is_nodelabel(element), values(collection.kwargs))
        return True()
    else
        return False()
    end
end

# TODO improve documentation

# Special case which should materialize anonymous variable
function make_node!(model::Model, ctx::Context, fform, lhs_interface::AnonymousVariable, rhs_interfaces; __parent_options__=nothing, __debug__=false)
    lhs_materialized = materialize_anonymous_variable!(lhs_interface, fform, rhs_interfaces)
    return make_node!(model, ctx, fform, lhs_materialized, rhs_interfaces; __parent_options__=__parent_options__, __debug__=__debug__)
end

make_node!(
    model::Model,
    ctx::Context,
    fform,
    lhs_interface,
    rhs_interfaces;
<<<<<<< HEAD
    __parent_options__=nothing,
    __debug__=false
=======
    __parent_options__ = FactorNodeOptions(),
    __debug__ = false,
>>>>>>> 35f5c6f2
) = make_node!(
    NodeType(fform),
    model,
    ctx,
    fform,
    lhs_interface,
    rhs_interfaces;
    __parent_options__=__parent_options__,
    __debug__=__debug__
)

#if it is composite, we assume it should be materialized and it is stochastic
make_node!(
    nodetype::Composite,
    model::Model,
    ctx::Context,
    fform,
    lhs_interface,
    rhs_interfaces;
<<<<<<< HEAD
    __parent_options__=nothing,
    __debug__=false
=======
    __parent_options__ = FactorNodeOptions(),
    __debug__ = false,
>>>>>>> 35f5c6f2
) = make_node!(
    True(),
    nodetype,
    Stochastic(),
    model,
    ctx,
    fform,
    lhs_interface,
    rhs_interfaces;
    __parent_options__=__parent_options__,
    __debug__=__debug__
)

# If a node is an object and not a function, we materialize it as a stochastic atomic node
make_node!(
    model::Model,
    ctx::Context,
    fform,
    lhs_interface,
    rhs_interfaces::Nothing;
<<<<<<< HEAD
    __parent_options__=nothing,
    __debug__=false
=======
    __parent_options__ = FactorNodeOptions(),
    __debug__ = false,
>>>>>>> 35f5c6f2
) = make_node!(
    True(),
    Atomic(),
    Stochastic(),
    model,
    ctx,
    fform,
    lhs_interface,
    NamedTuple{}();
    __parent_options__=__parent_options__,
    __debug__=__debug__
)

# If node is Atomic, check stochasticity
make_node!(
    ::Atomic,
    model::Model,
    ctx::Context,
    fform,
    lhs_interface,
    rhs_interfaces;
<<<<<<< HEAD
    __parent_options__=nothing,
    __debug__=false
=======
    __parent_options__ = FactorNodeOptions(),
    __debug__ = false,
>>>>>>> 35f5c6f2
) = make_node!(
    Atomic(),
    NodeBehaviour(fform),
    model,
    ctx,
    fform,
    lhs_interface,
    rhs_interfaces;
    __parent_options__=__parent_options__,
    __debug__=__debug__
)

#If a node is deterministic, we check if there are any NodeLabel objects in the rhs_interfaces (direct check if node should be materialized)
make_node!(
    atomic::Atomic,
    deterministic::Deterministic,
    model::Model,
    ctx::Context,
    fform,
    lhs_interface,
    rhs_interfaces;
<<<<<<< HEAD
    __parent_options__=nothing,
    __debug__=false
=======
    __parent_options__ = FactorNodeOptions(),
    __debug__ = false,
>>>>>>> 35f5c6f2
) = make_node!(
    contains_nodelabel(rhs_interfaces),
    atomic,
    deterministic,
    model,
    ctx,
    fform,
    lhs_interface,
    rhs_interfaces;
    __parent_options__=__parent_options__,
    __debug__=__debug__
)

# If the node should not be materialized (if it's Atomic, Deterministic and contains no NodeLabel objects), we return the function evaluated at the interfaces
make_node!(
    ::False,
    ::Atomic,
    ::Deterministic,
    model::Model,
    ctx::Context,
    fform,
    lhs_interface,
    rhs_interfaces::AbstractArray;
<<<<<<< HEAD
    __parent_options__=nothing,
    __debug__=false
=======
    __parent_options__ = FactorNodeOptions(),
    __debug__ = false,
>>>>>>> 35f5c6f2
) = fform(rhs_interfaces...)

make_node!(
    ::False,
    ::Atomic,
    ::Deterministic,
    model::Model,
    ctx::Context,
    fform,
    lhs_interface,
    rhs_interfaces::NamedTuple;
<<<<<<< HEAD
    __parent_options__=nothing,
    __debug__=false
=======
    __parent_options__ = FactorNodeOptions(),
    __debug__ = false,
>>>>>>> 35f5c6f2
) = fform(; rhs_interfaces...)

make_node!(
    ::False,
    ::Atomic,
    ::Deterministic,
    model::Model,
    ctx::Context,
    fform,
    lhs_interface,
    rhs_interfaces::MixedArguments;
    __parent_options__=nothing,
    __debug__=false
) = fform(rhs_interfaces.args...; rhs_interfaces.kwargs...)

# If a node is Stochastic, we always materialize.

make_node!(
    node_type::Atomic,
    behaviour::Stochastic,
    model::Model,
    ctx::Context,
    fform,
    lhs_interface,
    rhs_interfaces;
<<<<<<< HEAD
    __parent_options__=nothing,
    __debug__=false
=======
    __parent_options__ = FactorNodeOptions(),
    __debug__ = false,
>>>>>>> 35f5c6f2
) = make_node!(
    True(),
    Atomic(),
    Stochastic(),
    model,
    ctx,
    fform,
    lhs_interface,
    rhs_interfaces;
    __parent_options__=__parent_options__,
    __debug__=__debug__
)

# If we have to materialize but lhs_interface is nothing, we create a variable for it
function make_node!(
    materialize::True,
    node_type::NodeType,
    behaviour::NodeBehaviour,
    model::Model,
    ctx::Context,
    fform,
    lhs_interface::Broadcasted,
    rhs_interfaces;
<<<<<<< HEAD
    __parent_options__=nothing,
    __debug__=false
=======
    __parent_options__ = FactorNodeOptions(),
    __debug__ = false,
>>>>>>> 35f5c6f2
)
    lhs_node = ProxyLabel(
        getname(lhs_interface),
        nothing,
        add_variable_node!(model, ctx, gensym(getname(lhs_interface))),
    )
    return make_node!(
        True(),
        node_type,
        behaviour,
        model,
        ctx,
        fform,
        lhs_node,
        rhs_interfaces;
        __parent_options__=__parent_options__,
        __debug__=__debug__
    )
end

# If we have to materialize but the rhs_interfaces argument is not a NamedTuple, we convert it
make_node!(
    materialize::True,
    node_type::NodeType,
    behaviour::NodeBehaviour,
    model::Model,
    ctx::Context,
    fform,
    lhs_interface::Union{NodeLabel,ProxyLabel},
    rhs_interfaces::AbstractArray;
<<<<<<< HEAD
    __parent_options__=nothing,
    __debug__=false
=======
    __parent_options__ = FactorNodeOptions(),
    __debug__ = false,
>>>>>>> 35f5c6f2
) = make_node!(
    True(),
    node_type,
    behaviour,
    model,
    ctx,
    fform,
    lhs_interface,
    GraphPPL.default_parametrization(node_type, fform, rhs_interfaces);
    __parent_options__=__parent_options__,
    __debug__=__debug__
)

make_node!(
    ::True,
    node_type::NodeType,
    behaviour::NodeBehaviour,
    model::Model,
    ctx::Context,
    fform,
    lhs_interface::Union{NodeLabel,ProxyLabel},
    rhs_interfaces::MixedArguments;
<<<<<<< HEAD
    __parent_options__=nothing,
    __debug__=false
=======
    __parent_options__ = FactorNodeOptions(),
    __debug__ = false,
>>>>>>> 35f5c6f2
) = error(
    "MixedArguments not supported for rhs_interfaces when node has to be materialized",
)

make_node!(
    materialize::True,
    node_type::Composite,
    behaviour::Stochastic,
    model::Model,
    ctx::Context,
    fform,
    lhs_interface::Union{NodeLabel,ProxyLabel},
    rhs_interfaces::AbstractArray;
<<<<<<< HEAD
    __parent_options__=nothing,
    __debug__=false
=======
    __parent_options__ = FactorNodeOptions(),
    __debug__ = false,
>>>>>>> 35f5c6f2
) =
    length(rhs_interfaces) == 0 ?
    make_node!(
        True(),
        Composite(),
        Stochastic(),
        model,
        ctx,
        fform,
        lhs_interface,
        NamedTuple{}();
        __parent_options__=__parent_options__,
        __debug__=__debug__
    ) :
    error(
        lazy"Composite node $fform cannot be called with an Array as interfaces, should be called with a NamedTuple",
    )

make_node!(
    materialize::True,
    node_type::Composite,
    behaviour::Stochastic,
    model::Model,
    ctx::Context,
    fform,
    lhs_interface::Union{NodeLabel,ProxyLabel},
    rhs_interfaces::NamedTuple;
<<<<<<< HEAD
    __parent_options__=nothing,
    __debug__=false
=======
    __parent_options__ = FactorNodeOptions(),
    __debug__ = false,
>>>>>>> 35f5c6f2
) = make_node!(
    Composite(),
    model,
    ctx,
    fform,
    lhs_interface,
    rhs_interfaces,
    static(length(rhs_interfaces) + 1);
    __parent_options__=__parent_options__,
    __debug__=__debug__
)

"""
    make_node!

Make a new factor node in the Model and specified Context, attach it to the specified interfaces, and return the interface that is on the lhs of the `~` operator.

# Arguments
- `model::Model`: The model to add the node to.
- `ctx::Context`: The context in which to add the node.
- `fform`: The function that the node represents.
- `lhs_interface`: The interface that is on the lhs of the `~` operator.
- `rhs_interfaces`: The interfaces that are the arguments of fform on the rhs of the `~` operator.
- `__parent_options__::NamedTuple = nothing`: The options to attach to the node.
- `__debug__::Bool = false`: Whether to attach debug information to the factor node.
"""
function make_node!(
    materialize::True,
    node_type::Atomic,
    behaviour::NodeBehaviour,
    model::Model,
    context::Context,
    fform,
    lhs_interface::Union{NodeLabel,ProxyLabel},
    rhs_interfaces::NamedTuple;
    __parent_options__=nothing,
    __debug__=false
)
    fform = factor_alias(fform, Val(keys(rhs_interfaces)))
    interfaces = prepare_interfaces(fform, lhs_interface, rhs_interfaces)
    materialize_factor_node!(
        model,
        context,
        fform,
        interfaces;
        __parent_options__=__parent_options__,
        __debug__=__debug__
    )
    return unroll(lhs_interface)
end

function materialize_factor_node!(
    model::Model,
    context::Context,
    fform,
    interfaces::NamedTuple;
<<<<<<< HEAD
    __parent_options__=nothing,
    __debug__=false
=======
    __parent_options__ = FactorNodeOptions(),
    __debug__ = false,
>>>>>>> 35f5c6f2
)
    factor_node_id =
        add_atomic_factor_node!(model, context, fform; __options__=__parent_options__)
    for (interface_name, neighbor_nodelabel) in iterator(interfaces)
        add_edge!(
            model,
            factor_node_id,
            GraphPPL.getifcreated(model, context, neighbor_nodelabel),
            interface_name,
        )
    end
    add_factorization_constraint!(model, factor_node_id)
end

add_terminated_submodel!(
    __model__::Model,
    __context__::Context,
    fform,
    __interfaces__::NamedTuple;
<<<<<<< HEAD
    __parent_options__=nothing,
    __debug__=false
=======
    __parent_options__ = FactorNodeOptions(),
    __debug__ = false,
>>>>>>> 35f5c6f2
) = add_terminated_submodel!(
    __model__,
    __context__,
    fform,
    __interfaces__,
    static(length(__interfaces__));
    __parent_options__=__parent_options__,
    __debug__=__debug__
)

"""
    prune!(m::Model)

Remove all nodes from the model that are not connected to any other node.
"""
function prune!(m::Model)
    degrees = degree(m.graph)
    nodes_to_remove = keys(degrees)[degrees.==0]
    nodes_to_remove = sort(nodes_to_remove, rev=true)
    rem_vertex!.(Ref(m.graph), nodes_to_remove)
end<|MERGE_RESOLUTION|>--- conflicted
+++ resolved
@@ -76,7 +76,7 @@
     functional_form::Any
     constant::Bool
     datavar::Bool
-    factorized_datavar::Bool
+    factorized::Bool
     meta::Any
 end
 
@@ -94,9 +94,9 @@
     left.functional_form == right.functional_form &&
     left.constant == right.constant &&
     left.datavar == right.datavar &&
-    left.factorized_datavar == right.factorized_datavar
-
-is_factorized(options::VariableNodeOptions) = options.factorized_datavar || options.constant
+    left.factorized == right.factorized
+
+is_factorized(options::VariableNodeOptions) = options.factorized || is_constant(options)
 is_datavar(options::VariableNodeOptions) = options.datavar
 is_constant(options::VariableNodeOptions) = options.constant
 value(options::VariableNodeOptions) = options.value
@@ -121,10 +121,10 @@
 index(node::VariableNodeData) = node.index
 value(node::VariableNodeData) = value(options(node))
 fform_constraint(node::VariableNodeData) = fform_constraint(options(node))
-is_factorized(node::VariableNodeData) = is_factorized(options(node))
+
 is_datavar(node::VariableNodeData) = is_datavar(options(node))
 is_constant(node::VariableNodeData) = is_constant(options(node))
-is_factorized_datavar(node::VariableNodeData) = is_factorized(node) && is_datavar(node)
+is_factorized(node::VariableNodeData) = is_factorized(options(node)) || (!isnothing(getlink(node)) && all(is_factorized, getlink(node)))
 
 function Base.show(io::IO, node::VariableNodeData)
     print(
@@ -211,29 +211,7 @@
     node.options = merge(node_options(node), (name => value,))
 
 getcontext(node::NodeData) = node.context
-<<<<<<< HEAD
-
-is_constant(node::NodeData) =
-    haskey(node_options(node), :constant) ? node_options(node)[:constant] : false
-is_datavar(node::NodeData) =
-    haskey(node_options(node), :datavar) ? node_options(node)[:datavar] : false
-is_factorized(node::NodeData) = is_factorized_datavar(node) || is_constant(node)
-
-function is_factorized_datavar(node::NodeData)
-    if is_variable(node)
-        if is_datavar(node)    
-            return haskey(node_options(node), :factorized) ? node_options(node)[:factorized] : false
-        elseif !isnothing(getlink(node))
-            return all(is_factorized_datavar, getlink(node))
-        end
-    end
-    return false
-end
-
-
-=======
 meta(node::NodeData) = meta(options(node))
->>>>>>> 35f5c6f2
 
 is_factor(::FactorNodeData) = true
 is_factor(any) = false
@@ -819,11 +797,7 @@
     ctx::Context,
     name::Symbol,
     index::Nothing;
-<<<<<<< HEAD
-    options::NamedTuple=NamedTuple{}()
-=======
     options = VariableNodeOptions(),
->>>>>>> 35f5c6f2
 )
     check_if_vector_variable(ctx, name)
     check_if_tensor_variable(ctx, name)
@@ -839,24 +813,15 @@
     ctx::Context,
     name::Symbol,
     index::AbstractArray{Int};
-<<<<<<< HEAD
-    options::NamedTuple=NamedTuple{}()
-) = getorcreate!(model, ctx, name, index...; options=options)
-=======
     options = VariableNodeOptions(),
 ) = getorcreate!(model, ctx, name, index...; options = options)
->>>>>>> 35f5c6f2
 
 function getorcreate!(
     model::Model,
     ctx::Context,
     name::Symbol,
     index::Integer;
-<<<<<<< HEAD
-    options::NamedTuple=NamedTuple{}()
-=======
     options = VariableNodeOptions(),
->>>>>>> 35f5c6f2
 )
     check_if_individual_variable(ctx, name)
     check_if_tensor_variable(ctx, name)
@@ -875,11 +840,7 @@
     ctx::Context,
     name::Symbol,
     index...;
-<<<<<<< HEAD
-    options::NamedTuple=NamedTuple{}()
-=======
     options = VariableNodeOptions(),
->>>>>>> 35f5c6f2
 )
     check_if_individual_variable(ctx, name)
     check_if_vector_variable(ctx, name)
@@ -902,11 +863,7 @@
     model,
     context,
     gensym(model, :constvar);
-<<<<<<< HEAD
-    __options__=NamedTuple{(:value, :constant)}((var, true))
-=======
     __options__ = VariableNodeOptions(value = var, constant = true),
->>>>>>> 35f5c6f2
 )
 
 
@@ -932,14 +889,9 @@
     model::Model,
     context::Context,
     variable_id::Symbol;
-<<<<<<< HEAD
-    index=nothing,
+    index = nothing,
     link=nothing,
-    __options__=NamedTuple{}()
-=======
-    index = nothing,
     __options__ = VariableNodeOptions(),
->>>>>>> 35f5c6f2
 )
     variable_symbol = generate_nodelabel(model, variable_id)
     context[variable_id, index] = variable_symbol
@@ -996,11 +948,7 @@
     model::Model,
     context::Context,
     fform;
-<<<<<<< HEAD
-    __options__=NamedTuple{}()
-=======
     __options__ = FactorNodeOptions(),
->>>>>>> 35f5c6f2
 )
     factornode_id = generate_factor_nodelabel(context, fform)
     factornode_label = generate_nodelabel(model, fform)
@@ -1172,13 +1120,8 @@
     fform,
     lhs_interface,
     rhs_interfaces;
-<<<<<<< HEAD
-    __parent_options__=nothing,
-    __debug__=false
-=======
     __parent_options__ = FactorNodeOptions(),
     __debug__ = false,
->>>>>>> 35f5c6f2
 ) = make_node!(
     NodeType(fform),
     model,
@@ -1198,13 +1141,8 @@
     fform,
     lhs_interface,
     rhs_interfaces;
-<<<<<<< HEAD
-    __parent_options__=nothing,
-    __debug__=false
-=======
     __parent_options__ = FactorNodeOptions(),
     __debug__ = false,
->>>>>>> 35f5c6f2
 ) = make_node!(
     True(),
     nodetype,
@@ -1225,13 +1163,8 @@
     fform,
     lhs_interface,
     rhs_interfaces::Nothing;
-<<<<<<< HEAD
-    __parent_options__=nothing,
-    __debug__=false
-=======
     __parent_options__ = FactorNodeOptions(),
     __debug__ = false,
->>>>>>> 35f5c6f2
 ) = make_node!(
     True(),
     Atomic(),
@@ -1253,13 +1186,8 @@
     fform,
     lhs_interface,
     rhs_interfaces;
-<<<<<<< HEAD
-    __parent_options__=nothing,
-    __debug__=false
-=======
     __parent_options__ = FactorNodeOptions(),
     __debug__ = false,
->>>>>>> 35f5c6f2
 ) = make_node!(
     Atomic(),
     NodeBehaviour(fform),
@@ -1281,13 +1209,8 @@
     fform,
     lhs_interface,
     rhs_interfaces;
-<<<<<<< HEAD
-    __parent_options__=nothing,
-    __debug__=false
-=======
     __parent_options__ = FactorNodeOptions(),
     __debug__ = false,
->>>>>>> 35f5c6f2
 ) = make_node!(
     contains_nodelabel(rhs_interfaces),
     atomic,
@@ -1311,13 +1234,8 @@
     fform,
     lhs_interface,
     rhs_interfaces::AbstractArray;
-<<<<<<< HEAD
-    __parent_options__=nothing,
-    __debug__=false
-=======
     __parent_options__ = FactorNodeOptions(),
     __debug__ = false,
->>>>>>> 35f5c6f2
 ) = fform(rhs_interfaces...)
 
 make_node!(
@@ -1329,13 +1247,8 @@
     fform,
     lhs_interface,
     rhs_interfaces::NamedTuple;
-<<<<<<< HEAD
-    __parent_options__=nothing,
-    __debug__=false
-=======
     __parent_options__ = FactorNodeOptions(),
     __debug__ = false,
->>>>>>> 35f5c6f2
 ) = fform(; rhs_interfaces...)
 
 make_node!(
@@ -1361,13 +1274,8 @@
     fform,
     lhs_interface,
     rhs_interfaces;
-<<<<<<< HEAD
-    __parent_options__=nothing,
-    __debug__=false
-=======
     __parent_options__ = FactorNodeOptions(),
     __debug__ = false,
->>>>>>> 35f5c6f2
 ) = make_node!(
     True(),
     Atomic(),
@@ -1391,13 +1299,8 @@
     fform,
     lhs_interface::Broadcasted,
     rhs_interfaces;
-<<<<<<< HEAD
-    __parent_options__=nothing,
-    __debug__=false
-=======
     __parent_options__ = FactorNodeOptions(),
     __debug__ = false,
->>>>>>> 35f5c6f2
 )
     lhs_node = ProxyLabel(
         getname(lhs_interface),
@@ -1428,13 +1331,8 @@
     fform,
     lhs_interface::Union{NodeLabel,ProxyLabel},
     rhs_interfaces::AbstractArray;
-<<<<<<< HEAD
-    __parent_options__=nothing,
-    __debug__=false
-=======
     __parent_options__ = FactorNodeOptions(),
     __debug__ = false,
->>>>>>> 35f5c6f2
 ) = make_node!(
     True(),
     node_type,
@@ -1457,13 +1355,8 @@
     fform,
     lhs_interface::Union{NodeLabel,ProxyLabel},
     rhs_interfaces::MixedArguments;
-<<<<<<< HEAD
-    __parent_options__=nothing,
-    __debug__=false
-=======
     __parent_options__ = FactorNodeOptions(),
     __debug__ = false,
->>>>>>> 35f5c6f2
 ) = error(
     "MixedArguments not supported for rhs_interfaces when node has to be materialized",
 )
@@ -1477,13 +1370,8 @@
     fform,
     lhs_interface::Union{NodeLabel,ProxyLabel},
     rhs_interfaces::AbstractArray;
-<<<<<<< HEAD
-    __parent_options__=nothing,
-    __debug__=false
-=======
     __parent_options__ = FactorNodeOptions(),
     __debug__ = false,
->>>>>>> 35f5c6f2
 ) =
     length(rhs_interfaces) == 0 ?
     make_node!(
@@ -1511,13 +1399,8 @@
     fform,
     lhs_interface::Union{NodeLabel,ProxyLabel},
     rhs_interfaces::NamedTuple;
-<<<<<<< HEAD
-    __parent_options__=nothing,
-    __debug__=false
-=======
     __parent_options__ = FactorNodeOptions(),
     __debug__ = false,
->>>>>>> 35f5c6f2
 ) = make_node!(
     Composite(),
     model,
@@ -1574,13 +1457,8 @@
     context::Context,
     fform,
     interfaces::NamedTuple;
-<<<<<<< HEAD
-    __parent_options__=nothing,
-    __debug__=false
-=======
     __parent_options__ = FactorNodeOptions(),
     __debug__ = false,
->>>>>>> 35f5c6f2
 )
     factor_node_id =
         add_atomic_factor_node!(model, context, fform; __options__=__parent_options__)
@@ -1600,13 +1478,8 @@
     __context__::Context,
     fform,
     __interfaces__::NamedTuple;
-<<<<<<< HEAD
-    __parent_options__=nothing,
-    __debug__=false
-=======
     __parent_options__ = FactorNodeOptions(),
     __debug__ = false,
->>>>>>> 35f5c6f2
 ) = add_terminated_submodel!(
     __model__,
     __context__,
