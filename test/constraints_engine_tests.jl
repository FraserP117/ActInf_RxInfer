@testitem "FactorizationConstraintEntry" begin
    import GraphPPL: FactorizationConstraintEntry, IndexedVariable

    # Test 1: Test FactorisationConstraintEntry
    @test FactorizationConstraintEntry((
        IndexedVariable(:x, nothing),
        IndexedVariable(:y, nothing),
    )) isa FactorizationConstraintEntry

    a = FactorizationConstraintEntry((
        IndexedVariable(:x, nothing),
        IndexedVariable(:y, nothing),
    ))
    b = FactorizationConstraintEntry((
        IndexedVariable(:x, nothing),
        IndexedVariable(:y, nothing),
    ))
    @test a == b
    c = FactorizationConstraintEntry((
        IndexedVariable(:x, nothing),
        IndexedVariable(:y, nothing),
        IndexedVariable(:z, nothing),
    ))
    @test a != c
    d = FactorizationConstraintEntry((
        IndexedVariable(:x, nothing),
        IndexedVariable(:p, nothing),
    ))
    @test a != d

    # Test 2: Test FactorisationConstraintEntry with mixed IndexedVariable types
    a = FactorizationConstraintEntry((IndexedVariable(:x, 1), IndexedVariable(:y, nothing)))
end

@testitem "CombinedRange" begin
    import GraphPPL: CombinedRange, is_splitted, FunctionalIndex
    for left = 1:3, right = 5:8
        cr = CombinedRange(left, right)

        @test firstindex(cr) === left
        @test lastindex(cr) === right
        @test !is_splitted(cr)
        @test length(cr) === lastindex(cr) - firstindex(cr) + 1

        for i = left:right
            @test i ∈ cr
            @test !((i + lastindex(cr) + 1) ∈ cr)
        end
    end
    range =
        CombinedRange(FunctionalIndex{:begin}(firstindex), FunctionalIndex{:end}(lastindex))
    @test firstindex(range).f === firstindex
    @test lastindex(range).f === lastindex
    @test_throws MethodError length(range)
end

@testitem "SplittedRange" begin
    import GraphPPL: SplittedRange, is_splitted, FunctionalIndex
    for left = 1:3, right = 5:8
        cr = SplittedRange(left, right)

        @test firstindex(cr) === left
        @test lastindex(cr) === right
        @test is_splitted(cr)
        @test length(cr) === lastindex(cr) - firstindex(cr) + 1

        for i = left:right
            @test i ∈ cr
            @test !((i + lastindex(cr) + 1) ∈ cr)
        end
    end
    range =
        SplittedRange(FunctionalIndex{:begin}(firstindex), FunctionalIndex{:end}(lastindex))
    @test firstindex(range).f === firstindex
    @test lastindex(range).f === lastindex
    @test_throws MethodError length(range)
end

@testitem "__factorization_specification_resolve_index" begin
    using GraphPPL
    import GraphPPL:
        __factorization_specification_resolve_index,
        FunctionalIndex,
        CombinedRange,
        SplittedRange,
        NodeLabel,
        ResizableArray

    collection = ResizableArray(NodeLabel, Val(1))
    for i = 1:10
        collection[i] = NodeLabel(:x, i)
    end

    # Test 1: Test __factorization_specification_resolve_index with FunctionalIndex
    index = FunctionalIndex{:begin}(firstindex)
    @test __factorization_specification_resolve_index(index, collection) ===
          firstindex(collection)

    @test_throws ErrorException __factorization_specification_resolve_index(
        index,
        collection[1],
    )

    # Test 2: Test __factorization_specification_resolve_index with CombinedRange
    index = CombinedRange(1, 5)
    @test __factorization_specification_resolve_index(index, collection) === index
    index =
        CombinedRange(FunctionalIndex{:begin}(firstindex), FunctionalIndex{:end}(lastindex))
    @test __factorization_specification_resolve_index(index, collection) ===
          CombinedRange(1, 10)
    index = CombinedRange(5, FunctionalIndex{:end}(lastindex))
    @test __factorization_specification_resolve_index(index, collection) ===
          CombinedRange(5, 10)
    index = CombinedRange(1, 20)
    @test_throws ErrorException __factorization_specification_resolve_index(
        index,
        collection,
    )

    @test_throws ErrorException __factorization_specification_resolve_index(
        index,
        collection[1],
    )

    # Test 3: Test __factorization_specification_resolve_index with SplittedRange
    index = SplittedRange(1, 5)
    @test __factorization_specification_resolve_index(index, collection) === index
    index =
        SplittedRange(FunctionalIndex{:begin}(firstindex), FunctionalIndex{:end}(lastindex))
    @test __factorization_specification_resolve_index(index, collection) ===
          SplittedRange(1, 10)
    index = SplittedRange(5, FunctionalIndex{:end}(lastindex))
    @test __factorization_specification_resolve_index(index, collection) ===
          SplittedRange(5, 10)
    index = SplittedRange(1, 20)
    @test_throws ErrorException __factorization_specification_resolve_index(
        index,
        collection,
    )

    @test_throws ErrorException __factorization_specification_resolve_index(
        index,
        collection[1],
    )

    # Test 4: Test __factorization_specification_resolve_index with Array of indices
    index = SplittedRange(
        [FunctionalIndex{:begin}(firstindex), FunctionalIndex{:begin}(firstindex)],
        [FunctionalIndex{:end}(lastindex), FunctionalIndex{:end}(lastindex)],
    )
    collection = GraphPPL.ResizableArray(GraphPPL.NodeLabel, Val(2))
    for i = 1:3
        for j = 1:5
            collection[i, j] = GraphPPL.NodeLabel(:x, i * j)
        end
    end

    #@bvdmitri we should check if we should allow this at all (i.e. x[begin, begin]..x[end, end]), otherwise we can delete these broken tests and just disallow in general. I remember you saying this isn't possible, but I don't remember if it referenced this exact problem.

    @test_broken __factorization_specification_resolve_index(index, collection) ===
                 SplittedRange([1, 1], [3, 5])
end

@testitem "factorization_split" begin
    import GraphPPL:
        factorization_split,
        FactorizationConstraintEntry,
        IndexedVariable,
        FunctionalIndex,
        CombinedRange,
        SplittedRange

    # Test 1: Test factorization_split with single split
    @test factorization_split(
        (
            FactorizationConstraintEntry((
                IndexedVariable(:x, FunctionalIndex{:begin}(firstindex)),
            )),
        ),
        (
            FactorizationConstraintEntry((
                IndexedVariable(:x, FunctionalIndex{:end}(lastindex)),
            )),
        ),
    ) == (
        FactorizationConstraintEntry((
            IndexedVariable(
                :x,
                SplittedRange(
                    FunctionalIndex{:begin}(firstindex),
                    FunctionalIndex{:end}(lastindex),
                ),
            ),
        ),),
    )

    @test factorization_split(
        (
            FactorizationConstraintEntry((IndexedVariable(:y, nothing),)),
            FactorizationConstraintEntry((
                IndexedVariable(:x, FunctionalIndex{:begin}(firstindex)),
            )),
        ),
        (
            FactorizationConstraintEntry((
                IndexedVariable(:x, FunctionalIndex{:end}(lastindex)),
            )),
            FactorizationConstraintEntry((IndexedVariable(:z, nothing),)),
        ),
    ) == (
        FactorizationConstraintEntry((IndexedVariable(:y, nothing),)),
        FactorizationConstraintEntry((
            IndexedVariable(
                :x,
                SplittedRange(
                    FunctionalIndex{:begin}(firstindex),
                    FunctionalIndex{:end}(lastindex),
                ),
            ),
        )),
        FactorizationConstraintEntry((IndexedVariable(:z, nothing),)),
    )

    @test factorization_split(
        (
            FactorizationConstraintEntry((
                IndexedVariable(:x, FunctionalIndex{:begin}(firstindex)),
                IndexedVariable(:y, FunctionalIndex{:begin}(firstindex)),
            )),
        ),
        (
            FactorizationConstraintEntry((
                IndexedVariable(:x, FunctionalIndex{:end}(lastindex)),
                IndexedVariable(:y, FunctionalIndex{:end}(lastindex)),
            )),
        ),
    ) == (
        FactorizationConstraintEntry((
            IndexedVariable(
                :x,
                SplittedRange(
                    FunctionalIndex{:begin}(firstindex),
                    FunctionalIndex{:end}(lastindex),
                ),
            ),
            IndexedVariable(
                :y,
                SplittedRange(
                    FunctionalIndex{:begin}(firstindex),
                    FunctionalIndex{:end}(lastindex),
                ),
            ),
        )),
    )

    # Test factorization_split with only FactorizationConstraintEntrys
    @test factorization_split(
        FactorizationConstraintEntry((
            IndexedVariable(:x, FunctionalIndex{:begin}(firstindex)),
            IndexedVariable(:y, FunctionalIndex{:begin}(firstindex)),
        )),
        FactorizationConstraintEntry((
            IndexedVariable(:x, FunctionalIndex{:end}(lastindex)),
            IndexedVariable(:y, FunctionalIndex{:end}(lastindex)),
        )),
    ) == FactorizationConstraintEntry((
        IndexedVariable(
            :x,
            SplittedRange(
                FunctionalIndex{:begin}(firstindex),
                FunctionalIndex{:end}(lastindex),
            ),
        ),
        IndexedVariable(
            :y,
            SplittedRange(
                FunctionalIndex{:begin}(firstindex),
                FunctionalIndex{:end}(lastindex),
            ),
        ),
    ))

    # Test mixed behaviour 
    @test factorization_split(
        (
            FactorizationConstraintEntry((IndexedVariable(:y, nothing),)),
            FactorizationConstraintEntry((
                IndexedVariable(:x, FunctionalIndex{:begin}(firstindex)),
            )),
        ),
        FactorizationConstraintEntry((
            IndexedVariable(:x, FunctionalIndex{:end}(lastindex)),
        )),
    ) == (
        FactorizationConstraintEntry((IndexedVariable(:y, nothing),)),
        FactorizationConstraintEntry((
            IndexedVariable(
                :x,
                SplittedRange(
                    FunctionalIndex{:begin}(firstindex),
                    FunctionalIndex{:end}(lastindex),
                ),
            ),
        )),
    )

    @test factorization_split(
        FactorizationConstraintEntry((
            IndexedVariable(:x, FunctionalIndex{:begin}(firstindex)),
        )),
        (
            FactorizationConstraintEntry((
                IndexedVariable(:x, FunctionalIndex{:end}(lastindex)),
            )),
            FactorizationConstraintEntry((IndexedVariable(:z, nothing),),),
        ),
    ) == (
        FactorizationConstraintEntry((
            IndexedVariable(
                :x,
                SplittedRange(
                    FunctionalIndex{:begin}(firstindex),
                    FunctionalIndex{:end}(lastindex),
                ),
            ),
        )),
        FactorizationConstraintEntry((IndexedVariable(:z, nothing),)),
    )
end

@testitem "FactorizationConstraint" begin
    import GraphPPL:
        FactorizationConstraint,
        FactorizationConstraintEntry,
        IndexedVariable,
        FunctionalIndex,
        CombinedRange,
        SplittedRange

    # Test 1: Test FactorizationConstraint with single variables
    @test FactorizationConstraint(
        (IndexedVariable(:x, nothing), IndexedVariable(:y, nothing)),
        (
            FactorizationConstraintEntry((
                IndexedVariable(:x, nothing),
                IndexedVariable(:y, nothing),
            )),
        ),
    ) isa Any
    @test FactorizationConstraint(
        (IndexedVariable(:x, nothing), IndexedVariable(:y, nothing)),
        (
            FactorizationConstraintEntry((IndexedVariable(:x, nothing),)),
            FactorizationConstraintEntry((IndexedVariable(:y, nothing),)),
        ),
    ) isa Any
    @test_throws ErrorException FactorizationConstraint(
        (IndexedVariable(:x, nothing), IndexedVariable(:y, nothing)),
        (FactorizationConstraintEntry((IndexedVariable(:x, nothing),)),),
    )
    @test_throws ErrorException FactorizationConstraint(
        (IndexedVariable(:x, nothing),),
        (
            FactorizationConstraintEntry((
                IndexedVariable(:x, nothing),
                IndexedVariable(:y, nothing),
            )),
        ),
    )

    # Test 2: Test FactorizationConstraint with indexed variables
    @test FactorizationConstraint(
        (IndexedVariable(:x, nothing), IndexedVariable(:y, nothing)),
        (FactorizationConstraintEntry((IndexedVariable(:x, 1), IndexedVariable(:y, 1))),),
    ) isa Any
    @test FactorizationConstraint(
        (IndexedVariable(:x, 1), IndexedVariable(:y, 1)),
        (
            FactorizationConstraintEntry((IndexedVariable(:x, 1),)),
            FactorizationConstraintEntry((IndexedVariable(:y, 1),)),
        ),
    ) isa FactorizationConstraint
    @test_throws ErrorException FactorizationConstraint(
        (IndexedVariable(:x, 1), IndexedVariable(:y, 1)),
        (FactorizationConstraintEntry((IndexedVariable(:x, 1),)),),
    )
    @test_throws ErrorException FactorizationConstraint(
        (IndexedVariable(:x, 1),),
        (FactorizationConstraintEntry((IndexedVariable(:x, 1), IndexedVariable(:y, 1))),),
    )

    # Test 3: Test FactorizationConstraint with SplittedRanges
    @test FactorizationConstraint(
        (IndexedVariable(:x, nothing),),
        (
            FactorizationConstraintEntry((
                IndexedVariable(
                    :x,
                    SplittedRange(
                        FunctionalIndex{:begin}(firstindex),
                        FunctionalIndex{:end}(lastindex),
                    ),
                ),
            )),
        ),
    ) isa FactorizationConstraint
    @test_throws ErrorException FactorizationConstraint(
        (IndexedVariable(:x, nothing),),
        (
            FactorizationConstraintEntry((
                IndexedVariable(
                    :x,
                    SplittedRange(
                        FunctionalIndex{:begin}(firstindex),
                        FunctionalIndex{:end}(lastindex),
                    ),
                ),
                IndexedVariable(:y, nothing),
            )),
        ),
    )

    # Test 4: Test FactorizationConstraint with CombinedRanges
    @test FactorizationConstraint(
        (IndexedVariable(:x, nothing),),
        (
            FactorizationConstraintEntry((
                IndexedVariable(
                    :x,
                    CombinedRange(
                        FunctionalIndex{:begin}(firstindex),
                        FunctionalIndex{:end}(lastindex),
                    ),
                ),
            )),
        ),
    ) isa FactorizationConstraint
    @test_throws ErrorException FactorizationConstraint(
        (IndexedVariable(:x, nothing)),
        (
            FactorizationConstraintEntry((
                IndexedVariable(
                    :x,
                    CombinedRange(
                        FunctionalIndex{:begin}(firstindex),
                        FunctionalIndex{:end}(lastindex),
                    ),
                ),
                IndexedVariable(:y, nothing),
            )),
        ),
    )

    # Test 5: Test FactorizationConstraint  with duplicate entries
    @test_throws ErrorException constraint = FactorizationConstraint(
        (
            IndexedVariable(:x, nothing),
            IndexedVariable(:y, nothing),
            IndexedVariable(:out, nothing),
        ),
        (
            FactorizationConstraintEntry((IndexedVariable(:x, nothing),)),
            FactorizationConstraintEntry((IndexedVariable(:x, nothing),)),
            FactorizationConstraintEntry((IndexedVariable(:y, nothing),)),
            FactorizationConstraintEntry((IndexedVariable(:out, nothing),)),
        ),
    )
end

@testitem "multiply(::FactorizationConstraintEntry, ::FactorizationConstraintEntry)" begin
    import GraphPPL: FactorizationConstraintEntry, IndexedVariable

    entry = FactorizationConstraintEntry((
        IndexedVariable(:x, nothing),
        IndexedVariable(:y, nothing),
    ))
    global x = entry
    for i = 1:3
        global x = x * x
        @test x == Tuple([entry for _ = 1:(2^i)])
    end
end

@testitem "push!(::Constraints, ::Constraint)" begin
    using Distributions
    import GraphPPL:
        Constraints,
        Constraint,
        FactorizationConstraint,
        FactorizationConstraintEntry,
        FunctionalFormConstraint,
        MessageConstraint,
        SpecificSubModelConstraints,
        GeneralSubModelConstraints,
        IndexedVariable,
        FactorID

    # Test 1: Test push! with FactorizationConstraint
    constraints = Constraints()
    constraint = FactorizationConstraint(
        (IndexedVariable(:x, nothing), IndexedVariable(:y, nothing)),
        (
            FactorizationConstraintEntry((
                IndexedVariable(:x, nothing),
                IndexedVariable(:y, nothing),
            ),),
        ),
    )
    push!(constraints, constraint)
    @test_throws ErrorException push!(constraints, constraint)
    constraint = FactorizationConstraint(
        (IndexedVariable(:x, 1), IndexedVariable(:y, 1)),
        (
            FactorizationConstraintEntry((
                IndexedVariable(:x, nothing),
                IndexedVariable(:y, nothing),
            )),
        ),
    )
    push!(constraints, constraint)
    @test_throws ErrorException push!(constraints, constraint)
    constraint = FactorizationConstraint(
        (IndexedVariable(:y, nothing), IndexedVariable(:x, nothing)),
        (
            FactorizationConstraintEntry((
                IndexedVariable(:x, nothing),
                IndexedVariable(:y, nothing),
            )),
        ),
    )
    @test_throws ErrorException push!(constraints, constraint)

    # Test 2: Test push! with FunctionalFormConstraint
    constraint = FunctionalFormConstraint(IndexedVariable(:x, nothing), Normal)
    push!(constraints, constraint)
    @test_throws ErrorException push!(constraints, constraint)
    constraint = FunctionalFormConstraint(
        (IndexedVariable(:x, nothing), IndexedVariable(:y, nothing)),
        Normal,
    )
    push!(constraints, constraint)
    @test_throws ErrorException push!(constraints, constraint)
    constraint = FunctionalFormConstraint(IndexedVariable(:x, 1), Normal)
    push!(constraints, constraint)
    @test_throws ErrorException push!(constraints, constraint)
    constraint =
        FunctionalFormConstraint([IndexedVariable(:x, 1), IndexedVariable(:y, 1)], Normal)
    push!(constraints, constraint)
    @test_throws ErrorException push!(constraints, constraint)

    # Test 3: Test push! with MessageConstraint
    constraint = MessageConstraint(IndexedVariable(:x, nothing), Normal)
    push!(constraints, constraint)
    @test_throws ErrorException push!(constraints, constraint)
    constraint = MessageConstraint(IndexedVariable(:x, 2), Normal)
    push!(constraints, constraint)
    @test_throws ErrorException push!(constraints, constraint)

    # Test 4: Test push! with SpecificSubModelConstraints
    constraint = SpecificSubModelConstraints(FactorID(sum, 3), Constraints())
    push!(constraints, constraint)
    @test_throws ErrorException push!(constraints, constraint)

    # Test 5: Test push! with GeneralSubModelConstraints
    constraint = GeneralSubModelConstraints(sum, Constraints())
    push!(constraints, constraint)
    @test_throws ErrorException push!(constraints, constraint)
end

@testitem "push!(::SubModelConstraints, c::Constraint)" begin
    include("model_zoo.jl")
    using GraphPPL
    import GraphPPL:
        Constraint,
        GeneralSubModelConstraints,
        SpecificSubModelConstraints,
        FactorizationConstraint,
        FactorizationConstraintEntry,
        FunctionalFormConstraint,
        MessageConstraint,
        getconstraint,
        Constraints,
        IndexedVariable

    # Test 1: Test push! with FactorizationConstraint
    constraints = GeneralSubModelConstraints(gcv)
    constraint = FactorizationConstraint(
        (IndexedVariable(:x, nothing), IndexedVariable(:y, nothing)),
        (
            FactorizationConstraintEntry((
                IndexedVariable(:x, nothing),
                IndexedVariable(:y, nothing),
            )),
        ),
    )
    push!(constraints, constraint)
    @test getconstraint(constraints) == Constraints([
        FactorizationConstraint(
            (IndexedVariable(:x, nothing), IndexedVariable(:y, nothing)),
            (
                FactorizationConstraintEntry((
                    IndexedVariable(:x, nothing),
                    IndexedVariable(:y, nothing),
                ),),
            ),
        ),
    ],)
    @test_throws MethodError push!(constraints, "string")

    # Test 2: Test push! with FunctionalFormConstraint
    constraints = GeneralSubModelConstraints(gcv)
    constraint = FunctionalFormConstraint(IndexedVariable(:x, nothing), Normal)
    push!(constraints, constraint)
    @test getconstraint(constraints) ==
          Constraints([FunctionalFormConstraint(IndexedVariable(:x, nothing), Normal)],)
    @test_throws MethodError push!(constraints, "string")

    # Test 3: Test push! with MessageConstraint
    constraints = GeneralSubModelConstraints(gcv)
    constraint = MessageConstraint(IndexedVariable(:x, nothing), Normal)
    push!(constraints, constraint)
    @test getconstraint(constraints) ==
          Constraints([MessageConstraint(IndexedVariable(:x, nothing), Normal)],)
    @test_throws MethodError push!(constraints, "string")

    # Test 4: Test push! with SpecificSubModelConstraints
    constraints = SpecificSubModelConstraints(GraphPPL.FactorID(gcv, 3))
    constraint = FactorizationConstraint(
        (IndexedVariable(:x, nothing), IndexedVariable(:y, nothing)),
        (
            FactorizationConstraintEntry((
                IndexedVariable(:x, nothing),
                IndexedVariable(:y, nothing),
            )),
        ),
    )
    push!(constraints, constraint)
    @test getconstraint(constraints) == Constraints([
        FactorizationConstraint(
            (IndexedVariable(:x, nothing), IndexedVariable(:y, nothing)),
            (
                FactorizationConstraintEntry((
                    IndexedVariable(:x, nothing),
                    IndexedVariable(:y, nothing),
                ),),
            ),
        ),
    ],)
    @test_throws MethodError push!(constraints, "string")

    # Test 5: Test push! with FunctionalFormConstraint
    constraints = GeneralSubModelConstraints(gcv)
    constraint = FunctionalFormConstraint(IndexedVariable(:x, nothing), Normal)
    push!(constraints, constraint)
    @test getconstraint(constraints) ==
          Constraints([FunctionalFormConstraint(IndexedVariable(:x, nothing), Normal)],)
    @test_throws MethodError push!(constraints, "string")

    # Test 6: Test push! with MessageConstraint
    constraints = GeneralSubModelConstraints(gcv)
    constraint = MessageConstraint(IndexedVariable(:x, nothing), Normal)
    push!(constraints, constraint)
    @test getconstraint(constraints) ==
          Constraints([MessageConstraint(IndexedVariable(:x, nothing), Normal)],)
    @test_throws MethodError push!(constraints, "string")

end


@testitem "is_valid_partition(::Set)" begin
    using GraphPPL
    import GraphPPL: is_valid_partition

    # Test 1: Test that is_valid_partition returns true for a valid partition
    @test is_valid_partition(Set([BitSet([1, 2]), BitSet([3, 4])])) == true

    # Test 2: Test that is_valid_partition returns false for an invalid partition
    @test is_valid_partition(Set([BitSet([1, 2]), BitSet([2, 3])])) == false

    # Test 3: Test that is_valid_partition returns false for an invalid partition
    @test is_valid_partition(Set([BitSet([1, 2]), BitSet([2, 3]), BitSet([3, 4])])) == false

    # Test 4: Test that is_valid_partition returns false for an invalid partition
    @test is_valid_partition(Set([BitSet([1, 2]), BitSet([4, 5])])) == false
end

@testitem "constant_constraint" begin
    using BitSetTuples
    import GraphPPL: constant_constraint

    @test constant_constraint(1, 1) == BitSetTuple(1)
    @test constant_constraint(5, 3) ==
          BitSetTuple([[1, 2, 4, 5], [1, 2, 4, 5], [3], [1, 2, 4, 5], [1, 2, 4, 5]])
end

@testitem "save constraints with constants" begin
    include("model_zoo.jl")
    using BitSetTuples
    using GraphPPL
    import GraphPPL: save_constraint!, constant_constraint, factorization_constraint

    model = create_terminated_model(simple_model)
    ctx = GraphPPL.getcontext(model)
    node = ctx[NormalMeanVariance, 2]
    save_constraint!(model, node, constant_constraint(3, 1))
    @test factorization_constraint(model[node]) == BitSetTuple([[1], [2, 3], [2, 3]])
    save_constraint!(model, node, constant_constraint(3, 2))
    @test factorization_constraint(model[node]) == BitSetTuple([[1], [2], [3]])

    node = ctx[NormalMeanVariance, 1]
    save_constraint!(model, node, constant_constraint(3, 1))
    @test factorization_constraint(model[node]) == BitSetTuple([[1], [2, 3], [2, 3]])
end


@testitem "materialize_constraints!(:Model, ::NodeLabel, ::FactorNodeData)" begin
    include("model_zoo.jl")
    using BitSetTuples
    using GraphPPL
    import GraphPPL:
        materialize_constraints!,
        EdgeLabel,
        node_options,
        apply!,
        get_constraint_names,
        factorization_constraint

    # Test 1: Test materialize with a Full Factorization constraint
    model = create_terminated_model(simple_model)
    ctx = GraphPPL.getcontext(model)
    node = ctx[NormalMeanVariance, 2]
    materialize_constraints!(model, node)
    @test get_constraint_names(factorization_constraint(model[node])) == ((:μ, :σ, :out),)
    materialize_constraints!(model, ctx[NormalMeanVariance, 1])
    @test get_constraint_names(
        factorization_constraint(model[ctx[NormalMeanVariance, 1]]),
    ) == ((:out,), (:μ,), (:σ,))

    # Test 2: Test materialize with an applied constraint
    model = create_terminated_model(simple_model)
    ctx = GraphPPL.getcontext(model)
    node = ctx[NormalMeanVariance, 2]
    GraphPPL.save_constraint!(model, node, model[node], BitSetTuple([[1], [2, 3], [2, 3]]))
    materialize_constraints!(model, node)
    @test get_constraint_names(factorization_constraint(model[node])) == ((:μ,), (:σ, :out))

    # Test 3: Check that materialize_constraints! throws if the constraint is not a valid partition
    model = create_terminated_model(simple_model)
    ctx = GraphPPL.getcontext(model)
    node = ctx[NormalMeanVariance, 2]
    GraphPPL.save_constraint!(model, node, model[node], BitSetTuple([[1], [3], [2, 3]]))
    @test_throws ErrorException materialize_constraints!(model, node)

    # Test 4: Check that materialize_constraints! throws if the constraint is not a valid partition
    model = create_terminated_model(simple_model)
    ctx = GraphPPL.getcontext(model)
    node = ctx[NormalMeanVariance, 2]
    GraphPPL.save_constraint!(model, node, model[node], BitSetTuple([[1], [1], [3]]))
    @test_throws ErrorException materialize_constraints!(model, node)
end

@testitem "Resolve Factorization Constraints" begin
    include("model_zoo.jl")
    using GraphPPL
    import GraphPPL:
        FactorizationConstraint,
        FactorizationConstraintEntry,
        IndexedVariable,
        resolve,
        ResolvedFactorizationConstraint,
        ResolvedConstraintLHS,
        ResolvedFactorizationConstraintEntry,
        ResolvedIndexedVariable,
        CombinedRange,
        SplittedRange

    model = create_terminated_model(outer)
    ctx = GraphPPL.getcontext(model)
    inner_context = ctx[inner, 1]

    # Test resolve constraint in child model

    let constraint = FactorizationConstraint(
            (IndexedVariable(:α, nothing), IndexedVariable(:θ, nothing)),
            (
                FactorizationConstraintEntry((IndexedVariable(:α, nothing),)),
                FactorizationConstraintEntry((IndexedVariable(:θ, nothing),)),
            ),
        )
        result = ResolvedFactorizationConstraint(
            ResolvedConstraintLHS((
                ResolvedIndexedVariable(:y, nothing, ctx),
                ResolvedIndexedVariable(:w, CombinedRange(2, 3), ctx),
            ),),
            (
                ResolvedFactorizationConstraintEntry((
                    ResolvedIndexedVariable(:y, nothing, ctx),
                )),
                ResolvedFactorizationConstraintEntry((
                    ResolvedIndexedVariable(:w, CombinedRange(2, 3), ctx),
                )),
            ),
        )
        @test resolve(model, inner_context, constraint) == result
    end

    # Test constraint in top level model

    let constraint = FactorizationConstraint(
            (IndexedVariable(:y, nothing), IndexedVariable(:w, nothing)),
            (
                FactorizationConstraintEntry((IndexedVariable(:y, nothing),)),
                FactorizationConstraintEntry((IndexedVariable(:w, nothing),)),
            ),
        )
        result = ResolvedFactorizationConstraint(
            ResolvedConstraintLHS((
                ResolvedIndexedVariable(:y, nothing, ctx),
                ResolvedIndexedVariable(:w, CombinedRange(1, 5), ctx),
            ),),
            (
                ResolvedFactorizationConstraintEntry((
                    ResolvedIndexedVariable(:y, nothing, ctx),
                )),
                ResolvedFactorizationConstraintEntry((
                    ResolvedIndexedVariable(:w, CombinedRange(1, 5), ctx),
                )),
            ),
        )
        @test resolve(model, ctx, constraint) == result
    end

    # Test a constraint that is not applicable at all

    let constraint = FactorizationConstraint(
            (
                IndexedVariable(:i, nothing),
                IndexedVariable(:dont, nothing),
                IndexedVariable(:apply, nothing),
            ),
            (
                FactorizationConstraintEntry((IndexedVariable(:i, nothing),)),
                FactorizationConstraintEntry((IndexedVariable(:dont, nothing),)),
                FactorizationConstraintEntry((IndexedVariable(:apply, nothing),)),
            ),
        )
        result = ResolvedFactorizationConstraint(
            ResolvedConstraintLHS((),),
            (
                ResolvedFactorizationConstraintEntry(()),
                ResolvedFactorizationConstraintEntry(()),
                ResolvedFactorizationConstraintEntry(()),
            ),
        )
        @test resolve(model, ctx, constraint) == result
    end

end

@testitem "Resolved Constraints in" begin
    using GraphPPL
    import GraphPPL:
        ResolvedFactorizationConstraint,
        ResolvedConstraintLHS,
        ResolvedFactorizationConstraintEntry,
        ResolvedIndexedVariable,
        SplittedRange,
        getname,
        index,
        VariableNodeOptions

    context = GraphPPL.Context()
    variable = ResolvedIndexedVariable(:w, 2:3, context)
<<<<<<< HEAD
    node_data = GraphPPL.VariableNodeData(:w, NamedTuple{}(), 2, nothing, context)
    @test node_data ∈ variable

    variable = ResolvedIndexedVariable(:w, 2:3, context)
    node_data = GraphPPL.VariableNodeData(:w, NamedTuple{}(), 2, nothing, GraphPPL.Context())
    @test !(node_data ∈ variable)

    variable = ResolvedIndexedVariable(:w, 2, context)
    node_data = GraphPPL.VariableNodeData(:w, NamedTuple{}(), 2, nothing, context)
    @test node_data ∈ variable

    variable = ResolvedIndexedVariable(:w, SplittedRange(2, 3), context)
    node_data = GraphPPL.VariableNodeData(:w, NamedTuple{}(), 2, nothing, context)
    @test node_data ∈ variable

    variable = ResolvedIndexedVariable(:w, SplittedRange(10, 15), context)
    node_data = GraphPPL.VariableNodeData(:w, NamedTuple{}(), 2, nothing, context)
    @test !(node_data ∈ variable)

    variable = ResolvedIndexedVariable(:x, nothing, context)
    node_data = GraphPPL.VariableNodeData(:x, NamedTuple{}(), 2, nothing, context)
    @test node_data ∈ variable

    variable = ResolvedIndexedVariable(:x, nothing, context)
    node_data = GraphPPL.VariableNodeData(:x, NamedTuple{}(), nothing, nothing, context)
=======
    node_data = GraphPPL.VariableNodeData(:w, VariableNodeOptions(), 2, context)
    @test node_data ∈ variable

    variable = ResolvedIndexedVariable(:w, 2:3, context)
    node_data = GraphPPL.VariableNodeData(:w, VariableNodeOptions(), 2, GraphPPL.Context())
    @test !(node_data ∈ variable)

    variable = ResolvedIndexedVariable(:w, 2, context)
    node_data = GraphPPL.VariableNodeData(:w, VariableNodeOptions(), 2, context)
    @test node_data ∈ variable

    variable = ResolvedIndexedVariable(:w, SplittedRange(2, 3), context)
    node_data = GraphPPL.VariableNodeData(:w, VariableNodeOptions(), 2, context)
    @test node_data ∈ variable

    variable = ResolvedIndexedVariable(:w, SplittedRange(10, 15), context)
    node_data = GraphPPL.VariableNodeData(:w, VariableNodeOptions(), 2, context)
    @test !(node_data ∈ variable)

    variable = ResolvedIndexedVariable(:x, nothing, context)
    node_data = GraphPPL.VariableNodeData(:x, VariableNodeOptions(), 2, context)
    @test node_data ∈ variable

    variable = ResolvedIndexedVariable(:x, nothing, context)
    node_data = GraphPPL.VariableNodeData(:x, VariableNodeOptions(), nothing, context)
>>>>>>> 35f5c6f2
    @test node_data ∈ variable
end

@testitem "ResolvedFactorizationConstraint" begin
    import GraphPPL:
        ResolvedFactorizationConstraint,
        ResolvedConstraintLHS,
        ResolvedFactorizationConstraintEntry,
        ResolvedIndexedVariable,
        SplittedRange,
        CombinedRange,
        apply!

    using BitSetTuples

    include("model_zoo.jl")

    __model__ = create_terminated_model(outer)
    __context__ = GraphPPL.getcontext(__model__)
    __inner_context__ = __context__[inner, 1]
    __inner_inner_context__ = __inner_context__[inner_inner, 1]

    __normal_node__ = __inner_inner_context__[NormalMeanVariance, 1]
    let constraint = ResolvedFactorizationConstraint(
            ResolvedConstraintLHS((ResolvedIndexedVariable(:w, 2:3, __context__),)),
            (
                ResolvedFactorizationConstraintEntry((
                    ResolvedIndexedVariable(:w, 2, __context__),
                )),
                ResolvedFactorizationConstraintEntry((
                    ResolvedIndexedVariable(:w, 3, __context__),
                )),
            ),
        )
        @test GraphPPL.is_applicable(__model__, __normal_node__, constraint)
        @test GraphPPL.convert_to_bitsets(__model__, __normal_node__, constraint) ==
              BitSetTuple([[1, 3], [2, 3], [1, 2, 3]])
    end

    let constraint = ResolvedFactorizationConstraint(
            ResolvedConstraintLHS((ResolvedIndexedVariable(:w, 4:5, __context__),)),
            (
                ResolvedFactorizationConstraintEntry((
                    ResolvedIndexedVariable(:w, 4, __context__),
                )),
                ResolvedFactorizationConstraintEntry((
                    ResolvedIndexedVariable(:w, 5, __context__),
                )),
            ),
        )
        @test !GraphPPL.is_applicable(__model__, __normal_node__, constraint)
    end

    let constraint = ResolvedFactorizationConstraint(
            ResolvedConstraintLHS((ResolvedIndexedVariable(:w, 2:3, __context__),)),
            (
                ResolvedFactorizationConstraintEntry((
                    ResolvedIndexedVariable(:w, SplittedRange(2, 3), __context__),
                )),
            ),
        )
        @test GraphPPL.is_applicable(__model__, __normal_node__, constraint)
        @test GraphPPL.convert_to_bitsets(__model__, __normal_node__, constraint) ==
              BitSetTuple([[1, 3], [2, 3], [1, 2, 3]])
    end

    let constraint = ResolvedFactorizationConstraint(
            ResolvedConstraintLHS((
                ResolvedIndexedVariable(:w, 2:3, __context__),
                ResolvedIndexedVariable(:y, nothing, __context__),
            )),
            (
                ResolvedFactorizationConstraintEntry((
                    ResolvedIndexedVariable(:w, SplittedRange(2, 3), __context__),
                )),
                ResolvedFactorizationConstraintEntry((
                    ResolvedIndexedVariable(:y, nothing, __context__),
                )),
            ),
        )
        @test GraphPPL.is_applicable(__model__, __normal_node__, constraint)
        @test GraphPPL.convert_to_bitsets(__model__, __normal_node__, constraint) ==
              BitSetTuple([[1], [2], [3]])
    end

    let constraint = ResolvedFactorizationConstraint(
            ResolvedConstraintLHS((
                ResolvedIndexedVariable(:w, 2:3, __context__),
                ResolvedIndexedVariable(:y, nothing, __context__),
            )),
            (
                ResolvedFactorizationConstraintEntry((
                    ResolvedIndexedVariable(:w, 2, __context__),
                )),
                ResolvedFactorizationConstraintEntry((
                    ResolvedIndexedVariable(:w, 3, __context__),
                    ResolvedIndexedVariable(:y, nothing, __context__),
                )),
            ),
        )
        @test GraphPPL.is_applicable(__model__, __normal_node__, constraint)
        @test GraphPPL.convert_to_bitsets(__model__, __normal_node__, constraint) ==
              BitSetTuple([[1], [2, 3], [2, 3]])
        apply!(__model__, __normal_node__, constraint)
        @test GraphPPL.factorization_constraint(__model__[__normal_node__]) ==
              BitSetTuple([[1], [2, 3], [2, 3]])
    end

    let constraint = ResolvedFactorizationConstraint(
            ResolvedConstraintLHS((
                ResolvedIndexedVariable(:w, 2:3, __context__),
                ResolvedIndexedVariable(:y, nothing, __context__),
            )),
            (
                ResolvedFactorizationConstraintEntry((
                    ResolvedIndexedVariable(:w, CombinedRange(2, 3), __context__),
                )),
                ResolvedFactorizationConstraintEntry((
                    ResolvedIndexedVariable(:y, nothing, __context__),
                )),
            ),
        )
        @test GraphPPL.is_applicable(__model__, __normal_node__, constraint)
        @test GraphPPL.convert_to_bitsets(__model__, __normal_node__, constraint) ==
              BitSetTuple([[1, 2], [1, 2], [3]])
    end

    __model__ = create_terminated_model(multidim_array)
    __context__ = GraphPPL.getcontext(__model__)
    __normal_node__ = __context__[NormalMeanVariance, 5]
    let constraint = ResolvedFactorizationConstraint(
            ResolvedConstraintLHS((ResolvedIndexedVariable(:x, nothing, __context__),),),
            (
                ResolvedFactorizationConstraintEntry((
                    ResolvedIndexedVariable(
                        :x,
                        SplittedRange(CartesianIndex(1, 1), CartesianIndex(3, 3)),
                        __context__,
                    ),
                )),
            ),
        )
        @test GraphPPL.is_applicable(__model__, __normal_node__, constraint)
        @test GraphPPL.convert_to_bitsets(__model__, __normal_node__, constraint) ==
              BitSetTuple([[1, 3], [2, 3], [1, 2, 3]])
        apply!(__model__, __normal_node__, constraint)
        @test GraphPPL.factorization_constraint(__model__[__normal_node__]) ==
              BitSetTuple([[1, 3], [2, 3], [1, 2, 3]])

    end

    __model__ = create_terminated_model(multidim_array)
    __context__ = GraphPPL.getcontext(__model__)
    __normal_node__ = __context__[NormalMeanVariance, 5]
    let constraint = ResolvedFactorizationConstraint(
            ResolvedConstraintLHS((ResolvedIndexedVariable(:x, nothing, __context__),),),
            (
                ResolvedFactorizationConstraintEntry((
                    ResolvedIndexedVariable(
                        :x,
                        CombinedRange(CartesianIndex(1, 1), CartesianIndex(3, 3)),
                        __context__,
                    ),
                )),
            ),
        )
        @test GraphPPL.is_applicable(__model__, __normal_node__, constraint)
        @test GraphPPL.convert_to_bitsets(__model__, __normal_node__, constraint) ==
              BitSetTuple([[1, 2, 3], [1, 2, 3], [1, 2, 3]])
        apply!(__model__, __normal_node__, constraint)
        @test GraphPPL.factorization_constraint(__model__[__normal_node__]) ==
              BitSetTuple([[1, 2, 3], [1, 2, 3], [1, 2, 3]])

    end
end<|MERGE_RESOLUTION|>--- conflicted
+++ resolved
@@ -871,59 +871,31 @@
 
     context = GraphPPL.Context()
     variable = ResolvedIndexedVariable(:w, 2:3, context)
-<<<<<<< HEAD
-    node_data = GraphPPL.VariableNodeData(:w, NamedTuple{}(), 2, nothing, context)
+    node_data = GraphPPL.VariableNodeData(:w, VariableNodeOptions(), 2, nothing, context)
     @test node_data ∈ variable
 
     variable = ResolvedIndexedVariable(:w, 2:3, context)
-    node_data = GraphPPL.VariableNodeData(:w, NamedTuple{}(), 2, nothing, GraphPPL.Context())
+    node_data = GraphPPL.VariableNodeData(:w, VariableNodeOptions(), 2, nothing, GraphPPL.Context())
     @test !(node_data ∈ variable)
 
     variable = ResolvedIndexedVariable(:w, 2, context)
-    node_data = GraphPPL.VariableNodeData(:w, NamedTuple{}(), 2, nothing, context)
+    node_data = GraphPPL.VariableNodeData(:w, VariableNodeOptions(), 2, nothing, context)
     @test node_data ∈ variable
 
     variable = ResolvedIndexedVariable(:w, SplittedRange(2, 3), context)
-    node_data = GraphPPL.VariableNodeData(:w, NamedTuple{}(), 2, nothing, context)
+    node_data = GraphPPL.VariableNodeData(:w, VariableNodeOptions(), 2, nothing, context)
     @test node_data ∈ variable
 
     variable = ResolvedIndexedVariable(:w, SplittedRange(10, 15), context)
-    node_data = GraphPPL.VariableNodeData(:w, NamedTuple{}(), 2, nothing, context)
+    node_data = GraphPPL.VariableNodeData(:w, VariableNodeOptions(), 2, nothing, context)
     @test !(node_data ∈ variable)
 
     variable = ResolvedIndexedVariable(:x, nothing, context)
-    node_data = GraphPPL.VariableNodeData(:x, NamedTuple{}(), 2, nothing, context)
+    node_data = GraphPPL.VariableNodeData(:x, VariableNodeOptions(), 2, nothing, context)
     @test node_data ∈ variable
 
     variable = ResolvedIndexedVariable(:x, nothing, context)
-    node_data = GraphPPL.VariableNodeData(:x, NamedTuple{}(), nothing, nothing, context)
-=======
-    node_data = GraphPPL.VariableNodeData(:w, VariableNodeOptions(), 2, context)
-    @test node_data ∈ variable
-
-    variable = ResolvedIndexedVariable(:w, 2:3, context)
-    node_data = GraphPPL.VariableNodeData(:w, VariableNodeOptions(), 2, GraphPPL.Context())
-    @test !(node_data ∈ variable)
-
-    variable = ResolvedIndexedVariable(:w, 2, context)
-    node_data = GraphPPL.VariableNodeData(:w, VariableNodeOptions(), 2, context)
-    @test node_data ∈ variable
-
-    variable = ResolvedIndexedVariable(:w, SplittedRange(2, 3), context)
-    node_data = GraphPPL.VariableNodeData(:w, VariableNodeOptions(), 2, context)
-    @test node_data ∈ variable
-
-    variable = ResolvedIndexedVariable(:w, SplittedRange(10, 15), context)
-    node_data = GraphPPL.VariableNodeData(:w, VariableNodeOptions(), 2, context)
-    @test !(node_data ∈ variable)
-
-    variable = ResolvedIndexedVariable(:x, nothing, context)
-    node_data = GraphPPL.VariableNodeData(:x, VariableNodeOptions(), 2, context)
-    @test node_data ∈ variable
-
-    variable = ResolvedIndexedVariable(:x, nothing, context)
-    node_data = GraphPPL.VariableNodeData(:x, VariableNodeOptions(), nothing, context)
->>>>>>> 35f5c6f2
+    node_data = GraphPPL.VariableNodeData(:x, VariableNodeOptions(), nothing, nothing, context)
     @test node_data ∈ variable
 end
 
