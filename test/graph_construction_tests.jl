# This file contains tests for the model creation functionality of GraphPPL
# We don't use models from the `model_zoo.jl` file because they are subject to change
# These tests are meant to be stable and not change often

@testitem "Simple model 1" begin
    using Distributions

    import GraphPPL:
        create_model,
        getcontext,
        add_toplevel_model!,
        factor_nodes,
        variable_nodes,
        is_constant,
        getproperties,
        as_node,
        as_variable,
        degree

    @model function simple_model_1()
        x ~ Normal(0, 1)
        y ~ Gamma(1, 1)
        z ~ Normal(x, y)
    end

    model = create_model(simple_model_1())

    flabels = collect(factor_nodes(model))
    vlabels = collect(variable_nodes(model))

    # Check factors
    @test length(flabels) === 3
    @test length(collect(filter(as_node(Normal), model))) === 2
    @test length(collect(filter(as_node(Gamma), model))) === 1

    # Check variables
    @test length(vlabels) === 7
    @test length(collect(filter(label -> !is_constant(getproperties(model[label])), vlabels))) === 3
    @test length(collect(filter(label -> is_constant(getproperties(model[label])), vlabels))) === 4
    @test length(collect(filter(as_variable(:x), model))) === 1
    @test length(collect(filter(as_variable(:y), model))) === 1
    @test length(collect(filter(as_variable(:z), model))) === 1

    @test degree(model, first(collect(filter(as_variable(:x), model)))) === 2
    @test degree(model, first(collect(filter(as_variable(:y), model)))) === 2
    @test degree(model, first(collect(filter(as_variable(:z), model)))) === 1
end

@testitem "Simple model 2" begin
    using Distributions
    using GraphPPL: create_model, getcontext, getorcreate!, add_toplevel_model!, as_node, NodeCreationOptions, prune!

    @model function simple_model_2(a, b, c)
        x ~ Gamma(α = b, θ = sqrt(c))
        a ~ Normal(μ = x, σ = 1)
    end

    model = create_model(simple_model_2()) do model, context
        a = getorcreate!(model, context, NodeCreationOptions(kind = :data), :a, nothing)
        b = getorcreate!(model, context, NodeCreationOptions(kind = :data), :b, nothing)
        c = 1.0
        return (a = a, b = b, c = c)
    end

    @test length(collect(filter(as_node(Gamma), model))) === 1
    @test length(collect(filter(as_node(Normal), model))) === 1
    @test length(collect(filter(as_node(sqrt), model))) === 0 # should be compiled out, c is a constant
end

@testitem "Simple model but wrong indexing into a single random variable" begin
    using Distributions

    import GraphPPL: create_model, getorcreate!, NodeCreationOptions

    @model function simple_model_with_wrong_indexing(y)
        x ~ MvNormal([0.0, 0.0], [1.0 0.0; 0.0 1.0])
        y ~ Beta(x[1], x[2])
    end

    # We may want to support it in the future, but for now we at least show a clear error message
    @test_throws "Indexing a single node label `x` with an index `[1]` is not allowed." create_model(
        simple_model_with_wrong_indexing()
    ) do model, context
        return (y = getorcreate!(model, context, NodeCreationOptions(kind = :data), :y, nothing),)
    end
end

@testitem "Simple model with lazy data (number) creation" begin
    using Distributions

    using GraphPPL: create_model, getorcreate!, LazyIndex, NodeCreationOptions, is_data, is_constant, is_random, getproperties

    @model function simple_model_3(a, b, c, d)
        x ~ Beta(a, b)
        y ~ Gamma(c, d)
        z ~ Normal(x, y)
    end

    model = create_model(simple_model_3()) do model, context
        a = getorcreate!(model, context, NodeCreationOptions(kind = :data), :a, LazyIndex(1))
        b = getorcreate!(model, context, NodeCreationOptions(kind = :data), :b, LazyIndex(2.0))
        c = getorcreate!(model, context, NodeCreationOptions(kind = :data), :c, LazyIndex(π))
        d = getorcreate!(model, context, NodeCreationOptions(kind = :data), :d, LazyIndex(missing))
        return (a = a, b = b, c = c, d = d)
    end

    @test length(collect(filter(as_node(Beta), model))) === 1
    @test length(collect(filter(as_node(Gamma), model))) === 1
    @test length(collect(filter(as_node(Normal), model))) === 1

    @test length(filter(label -> is_data(getproperties(model[label])), collect(filter(as_variable(), model)))) === 4
    @test length(filter(label -> is_random(getproperties(model[label])), collect(filter(as_variable(), model)))) === 3
    @test length(filter(label -> is_constant(getproperties(model[label])), collect(filter(as_variable(), model)))) === 0
end

@testitem "Simple model with lazy data (vector) creation" begin
    using Distributions

    import GraphPPL: create_model, getorcreate!, LazyIndex, NodeCreationOptions, index, getproperties, is_kind

    @model function simple_submodel_3(T, x, y, Λ)
        T ~ Normal(x + y, Λ)
    end

    @model function simple_model_3(y, Σ, n, T)
        m ~ Beta(1, 1)
        for i in 1:n, j in 1:n
            T[i, j] ~ simple_submodel_3(x = m, Λ = Σ, y = y[i])
        end
    end

    @testset for n in 5:10
        model = create_model(simple_model_3(n = n)) do model, ctx
            T = getorcreate!(model, ctx, NodeCreationOptions(kind = :data_for_T), :T, LazyIndex())
            y = getorcreate!(model, ctx, NodeCreationOptions(kind = :data_for_y), :y, LazyIndex())
            Σ = getorcreate!(model, ctx, NodeCreationOptions(kind = :data_for_Σ), :Σ, LazyIndex())
            return (T = T, y = y, Σ = Σ)
        end

        @test length(collect(filter(as_node(Beta), model))) === 1
        @test length(collect(filter(as_node(Normal), model))) === n^2
        @test length(collect(filter(as_variable(:T), model))) === n^2
        @test length(collect(filter(as_variable(:Σ), model))) === 1
        @test length(collect(filter(as_variable(:y), model))) === n

        # test that options are preserved
        @test all(label -> is_kind(getproperties(model[label]), :data_for_T), collect(filter(as_variable(:T), model)))
        @test all(label -> is_kind(getproperties(model[label]), :data_for_y), collect(filter(as_variable(:y), model)))
        @test all(label -> is_kind(getproperties(model[label]), :data_for_Σ), collect(filter(as_variable(:Σ), model)))

        # test that indices are of expected shape
        Tsindices = map((label) -> index(getproperties(model[label])), collect(filter(as_variable(:T), model)))
        Σsindices = map((label) -> index(getproperties(model[label])), collect(filter(as_variable(:Σ), model)))
        ysindices = map((label) -> index(getproperties(model[label])), collect(filter(as_variable(:y), model)))

        @test allunique(Tsindices)
        @test Set(Tsindices) == Set(((i, j) for i in 1:n, j in 1:n))

        @test allunique(Σsindices)
        @test Set(Σsindices) == Set([nothing])

        @test allunique(ysindices)
        @test Set(ysindices) == Set(1:n)
    end
end

@testitem "Simple model with lazy data creation with attached data" begin
    using Distributions

    import GraphPPL: create_model, getorcreate!, LazyIndex, NodeCreationOptions, index, getproperties, is_kind

    @model function simple_model_4_withlength(y, Σ)
        m ~ Beta(1, 1)

        for i in 1:length(y)
            y[i] ~ Normal(m, Σ)
        end
    end

    @model function simple_model_4_withsize(y, Σ)
        m ~ Beta(1, 1)

        for i in 1:size(y, 1)
            y[i] ~ Normal(m, Σ)
        end
    end

    @model function simple_model_4_witheachindex(y, Σ)
        m ~ Beta(1, 1)

        for i in eachindex(y)
            y[i] ~ Normal(m, Σ)
        end
    end

    @model function simple_model_4_with_firstindex_lastindex(y, Σ)
        m ~ Beta(1, 1)

        for i in firstindex(y):lastindex(y)
            y[i] ~ Normal(m, Σ)
        end
    end

    @model function simple_model_4_with_forloop(y, Σ)
        m ~ Beta(1, 1)

        for yᵢ in y
            yᵢ ~ Normal(m, Σ)
        end
    end

    @model function simple_model_4_with_foreach(y, Σ)
        m ~ Beta(1, 1)

        foreach(y) do yᵢ
            yᵢ ~ Normal(m, Σ)
        end
    end

    models = [
        simple_model_4_withlength,
        simple_model_4_witheachindex,
        simple_model_4_withsize,
        simple_model_4_with_firstindex_lastindex,
        simple_model_4_with_forloop,
        simple_model_4_with_foreach
    ]

    @testset for n in 5:10, model in models
        ydata = rand(n)
        Σdata = Matrix(ones(n, n))

        model = create_model(model()) do model, ctx
            y = getorcreate!(model, ctx, NodeCreationOptions(kind = :data), :y, LazyIndex(ydata))
            Σ = getorcreate!(model, ctx, NodeCreationOptions(kind = :data), :Σ, LazyIndex(Σdata))

            # Check also that the methods are redirected properly
            @test length(ydata) === length(y)
            @test size(ydata) === size(y)
            @test size(ydata, 1) === size(y, 1)
            @test firstindex(ydata) === firstindex(y)
            @test lastindex(ydata) === lastindex(y)
            @test eachindex(ydata) === eachindex(y)
            @test axes(ydata) === axes(y)

            @test length(Σdata) === length(Σ)
            @test size(Σdata) === size(Σ)
            @test size(Σdata, 1) === size(Σ, 1)
            @test size(Σdata, 2) === size(Σ, 2)
            @test firstindex(Σdata) === firstindex(Σ)
            @test lastindex(Σdata) === lastindex(Σ)
            @test eachindex(Σdata) === eachindex(Σ)
            @test axes(Σdata) === axes(Σ)

            return (y = y, Σ = Σ)
        end

        @test length(collect(filter(as_node(Beta), model))) === 1
        @test length(collect(filter(as_node(Normal), model))) === n
        @test length(collect(filter(as_variable(:Σ), model))) === 1
        @test length(collect(filter(as_variable(:y), model))) === n

        # test that options are preserved
        @test all(label -> is_kind(getproperties(model[label]), :data), collect(filter(as_variable(:Σ), model)))

        # test that indices are of expected shape
        Σsindices = map((label) -> index(getproperties(model[label])), collect(filter(as_variable(:Σ), model)))
        ysindices = map((label) -> index(getproperties(model[label])), collect(filter(as_variable(:y), model)))

        @test allunique(Σsindices)
        @test Set(Σsindices) == Set([nothing])

        @test allunique(ysindices)
        @test Set(ysindices) == Set(1:n)
    end

    # Test errors
    @testset for n in 5:10, model in models
        @test_throws "is not defined for a lazy node label without data attached" create_model(model()) do model, ctx
            y = getorcreate!(model, ctx, NodeCreationOptions(kind = :data), :y, LazyIndex())
            Σ = getorcreate!(model, ctx, NodeCreationOptions(kind = :data), :Σ, LazyIndex())

            return (y = y, Σ = Σ)
        end
    end
end

@testitem "Simple model with lazy data creation with attached data but out of bounds" begin
    using Distributions

    import GraphPPL: create_model, getorcreate!, LazyIndex, NodeCreationOptions, index, getproperties, is_kind

    @model function simple_model_a_vector(a)
        x ~ Beta(a[1], a[2]) # In the test the provided `a` will either a scalar or a vector of length 1
        y ~ Gamma(a[3], a[4])
        z ~ Normal(x, y)
    end

    @testset "simple_model_a_vector: `a` is a scalar" begin
        @test_throws "The index `[1]` is not compatible with the underlying collection provided for the label `a`." create_model(
            simple_model_a_vector()
        ) do model, ctx
            a = getorcreate!(model, ctx, NodeCreationOptions(kind = :data), :a, LazyIndex(1))
            return (a = a,)
        end

        @test_throws "The index `[1]` is not compatible with the underlying collection provided for the label `a`." create_model(
            simple_model_a_vector()
        ) do model, ctx
            a = getorcreate!(model, ctx, NodeCreationOptions(kind = :data), :a, LazyIndex(1.0))
            return (a = a,)
        end
    end

    @testset "simple_model_a_vector: `a`` is a vector, but length is less than required in the model" begin
        @test_throws "The index `[1]` is not compatible with the underlying collection provided for the label `a`." create_model(
            simple_model_a_vector()
        ) do model, ctx
            a = getorcreate!(model, ctx, NodeCreationOptions(kind = :data), :a, LazyIndex([]))
            return (a = a,)
        end

        @test_throws "The index `[2]` is not compatible with the underlying collection provided for the label `a`." create_model(
            simple_model_a_vector()
        ) do model, ctx
            a = getorcreate!(model, ctx, NodeCreationOptions(kind = :data), :a, LazyIndex([1]))
            return (a = a,)
        end

        @test_throws "The index `[3]` is not compatible with the underlying collection provided for the label `a`." create_model(
            simple_model_a_vector()
        ) do model, ctx
            a = getorcreate!(model, ctx, NodeCreationOptions(kind = :data), :a, LazyIndex([1.0, 1.0]))
            return (a = a,)
        end

        @test_throws "The index `[4]` is not compatible with the underlying collection provided for the label `a`." create_model(
            simple_model_a_vector()
        ) do model, ctx
            a = getorcreate!(model, ctx, NodeCreationOptions(kind = :data), :a, LazyIndex([1.0, 1.0, 1.0]))
            return (a = a,)
        end
    end

    @model function simple_model_a_matrix(a)
        x ~ Beta(a[1, 1], a[1, 2]) # In the test the provided `a` will either a scalar or a matrix of smaller size
        y ~ Gamma(a[2, 1], a[2, 2])
        z ~ Normal(x, y)
    end

    @testset "simple_model_a_matrix: `a` is a scalar" begin
        @test_throws "The index `[1, 1]` is not compatible with the underlying collection provided for the label `a`." create_model(
            simple_model_a_matrix()
        ) do model, ctx
            a = getorcreate!(model, ctx, NodeCreationOptions(kind = :data), :a, LazyIndex(1))
            return (a = a,)
        end

        @test_throws "The index `[1, 1]` is not compatible with the underlying collection provided for the label `a`." create_model(
            simple_model_a_matrix()
        ) do model, ctx
            a = getorcreate!(model, ctx, NodeCreationOptions(kind = :data), :a, LazyIndex(1.0))
            return (a = a,)
        end
    end

    @testset "simple_model_a_matrix: `a` is a vector" begin
        @test_throws "The index `[1, 1]` is not compatible with the underlying collection provided for the label `a`." create_model(
            simple_model_a_matrix()
        ) do model, ctx
            a = getorcreate!(model, ctx, NodeCreationOptions(kind = :data), :a, LazyIndex([]))
            return (a = a,)
        end

        # Here it is a bit tricky, because the `a` is a vector, however Julia allows doing `a[1, 1]` even if `a` is a vector
        # So it starts erroring only on `[1, 2]`
        @test_throws "The index `[1, 2]` is not compatible with the underlying collection provided for the label `a`." create_model(
            simple_model_a_matrix()
        ) do model, ctx
            a = getorcreate!(model, ctx, NodeCreationOptions(kind = :data), :a, LazyIndex([1.0, 1.0, 1.0, 1.0]))
            return (a = a,)
        end
    end

    @testset "simple_model_a_matrix: `a` is a matrix" begin
        @test_throws "The index `[1, 1]` is not compatible with the underlying collection provided for the label `a`." create_model(
            simple_model_a_matrix()
        ) do model, ctx
            a = getorcreate!(model, ctx, NodeCreationOptions(kind = :data), :a, LazyIndex([;;]))
            return (a = a,)
        end

        @test_throws "The index `[2, 1]` is not compatible with the underlying collection provided for the label `a`." create_model(
            simple_model_a_matrix()
        ) do model, ctx
            a = getorcreate!(model, ctx, NodeCreationOptions(kind = :data), :a, LazyIndex([1.0 1.0;]))
            return (a = a,)
        end

        @test_throws "The index `[1, 2]` is not compatible with the underlying collection provided for the label `a`." create_model(
            simple_model_a_matrix()
        ) do model, ctx
            a = getorcreate!(model, ctx, NodeCreationOptions(kind = :data), :a, LazyIndex([1.0; 1.0]))
            return (a = a,)
        end
    end
end

@testitem "Simple state space model" begin
    using Distributions

    import GraphPPL: create_model, add_toplevel_model!, degree

    # Test that graph construction creates the right amount of nodes and variables in a simple state space model
    @model function state_space_model(n)
        γ ~ Gamma(1, 1)
        x[1] ~ Normal(0, 1)
        y[1] ~ Normal(x[1], γ)
        for i in 2:n
            x[i] ~ Normal(x[i - 1], 1)
            y[i] ~ Normal(x[i], γ)
        end
    end
    for n in [10, 30, 50, 100, 1000]
        model = create_model()
        add_toplevel_model!(model, state_space_model, (n = n,))
        @test length(collect(filter(as_node(Normal), model))) == 2 * n
        @test length(collect(filter(as_variable(:x), model))) == n
        @test length(collect(filter(as_variable(:y), model))) == n

        @test all(v -> degree(model, v) === 3, collect(filter(as_variable(:x), model))[1:(end - 1)]) # Intermediate entries have degree `3`
        @test all(v -> degree(model, v) === 2, collect(filter(as_variable(:x), model))[end:end]) # The last entry has degree `2`

        @test all(v -> degree(model, v) === 1, filter(as_variable(:y), model)) # The data entries have degree `1`

        @test length(collect(filter(as_node(Gamma), model))) == 1
        @test length(collect(filter(as_variable(:γ), model))) == 1
        @test all(v -> degree(model, v) === n + 1, filter(as_variable(:γ), model)) # The shared variable should have degree `n + 1` (1 for the prior and `n` for the likelihoods)
    end
end

@testitem "Simple state space model with lazy data creation with attached data" begin
    using Distributions

    import GraphPPL: create_model, getorcreate!, LazyIndex, NodeCreationOptions, index, getproperties, is_random, is_data, degree

    @model function state_space_model_with_lazy_data(y, Σ)
        x[1] ~ Normal(0, 1)
        y[1] ~ Normal(x[1], Σ)
        for i in 2:length(y)
            x[i] ~ Normal(x[i - 1], 1)
            y[i] ~ Normal(x[i], Σ)
        end
    end

    for n in 5:10
        ydata = ones(n)
        Σdata = ones(n, n)

        model = GraphPPL.create_model(state_space_model_with_lazy_data()) do model, ctx
            y = GraphPPL.getorcreate!(model, ctx, GraphPPL.NodeCreationOptions(kind = :data), :y, GraphPPL.LazyIndex(ydata))
            Σ = GraphPPL.getorcreate!(model, ctx, GraphPPL.NodeCreationOptions(kind = :data), :Σ, GraphPPL.LazyIndex(Σdata))
            return (y = y, Σ = Σ)
        end

        @test length(collect(filter(as_node(Normal), model))) === 2n
        @test length(collect(filter(as_variable(:Σ), model))) === 1
        @test length(collect(filter(as_variable(:y), model))) === n
        @test length(collect(filter(as_variable(:x), model))) === n

        # # test that options are preserved
        @test all(label -> is_random(getproperties(model[label])), collect(filter(as_variable(:x), model)))
        @test all(label -> is_data(getproperties(model[label])), collect(filter(as_variable(:y), model)))
        @test all(label -> is_data(getproperties(model[label])), collect(filter(as_variable(:Σ), model)))

        # # test that indices are of expected shape
        Σsindices = map((label) -> index(getproperties(model[label])), collect(filter(as_variable(:Σ), model)))
        xsindices = map((label) -> index(getproperties(model[label])), collect(filter(as_variable(:x), model)))
        ysindices = map((label) -> index(getproperties(model[label])), collect(filter(as_variable(:y), model)))

        @test allunique(Σsindices)
        @test Set(Σsindices) == Set([nothing])

        @test allunique(xsindices)
        @test Set(xsindices) == Set(1:n)

        @test allunique(ysindices)
        @test Set(ysindices) == Set(1:n)

        # Test that the `x` variables are connected to 3 nodes (except for the last one)
        @test all(v -> degree(model, v) === 3, collect(filter(as_variable(:x), model))[1:(end - 1)]) # Intermediate entries have degree `3`
        @test all(v -> degree(model, v) === 2, collect(filter(as_variable(:x), model))[end:end]) # The last entry has degree `2`
    end
end

@testitem "Nested model structure" begin
    using Distributions

    import GraphPPL: create_model, add_toplevel_model!
    # Test that graph construction creates the right amount of nodes and variables in a nested model structure

    @model function gcv(κ, ω, z, x, y)
        log_σ := κ * z + ω
        y ~ Normal(x, exp(log_σ))
    end

    @model function gcv_lm(y, x_prev, x_next, z, ω, κ)
        x_next ~ gcv(x = x_prev, z = z, ω = ω, κ = κ)
        y ~ Normal(x_next, 1)
    end

    @model function hgf(y)

        # Specify priors

        ξ ~ Gamma(1, 1)
        ω_1 ~ Normal(0, 1)
        ω_2 ~ Normal(0, 1)
        κ_1 ~ Normal(0, 1)
        κ_2 ~ Normal(0, 1)
        x_1[1] ~ Normal(0, 1)
        x_2[1] ~ Normal(0, 1)
        x_3[1] ~ Normal(0, 1)

        # Specify generative model

        for i in 2:(length(y) + 1)
            x_3[i] ~ Normal(μ = x_3[i - 1], σ = ξ)
            x_2[i] ~ gcv(x = x_2[i - 1], z = x_3[i], ω = ω_2, κ = κ_2)
            x_1[i] ~ gcv_lm(x_prev = x_1[i - 1], z = x_2[i], ω = ω_1, κ = κ_1, y = y[i - 1])
        end
    end

    for n in [10, 30, 50, 100, 1000]
        model = GraphPPL.create_model(hgf()) do model, context
            for i in 1:n
                GraphPPL.getorcreate!(model, context, :y, i)
            end
            return (y = GraphPPL.getorcreate!(model, context, :y, 1),)
        end

        @test length(collect(filter(as_node(Normal), model))) == (4 * n) + 7
        @test length(collect(filter(as_node(exp), model))) == 2 * n
        @test length(collect(filter(as_node(prod), model))) == 2 * n
        @test length(collect(filter(as_node(sum), model))) == 2 * n
        @test length(collect(filter(as_node(Gamma), model))) == 1
        @test length(collect(filter(as_node(Normal) & as_context(gcv), model))) == 2 * n
        @test length(collect(filter(as_variable(:x_1), model))) == n + 1
    end
end

@testitem "Force create a new variable with the `new` syntax" begin
    using Distributions

    import GraphPPL: create_model, getorcreate!, LazyIndex, NodeCreationOptions

    @model function submodel(y, x_prev, x_next)
        x_next ~ Normal(x_prev, 1)
        y ~ Normal(x_next, 1)
    end

    @model function state_space_model(y)
        x[1] ~ Normal(0, 1)
        y[1] ~ Normal(x[1], 1)
        for i in 2:length(y)
            # `x[i]` is not defined here, so this should fail
            y[i] ~ submodel(x_next = x[i], x_prev = x[i - 1])
        end
    end

    ydata = ones(10)

    @test_throws BoundsError create_model(state_space_model()) do model, ctx
        y = getorcreate!(model, ctx, NodeCreationOptions(kind = :data), :y, LazyIndex(ydata))
        return (y = y,)
    end

    @model function state_space_model_with_new(y)
        x[1] ~ Normal(0, 1)
        y[1] ~ Normal(x[1], 1)
        for i in 2:length(y)
            # `x[i]` is not defined here, so this should fail
            y[i] ~ submodel(x_next = new(x[i]), x_prev = x[i - 1])
        end
    end

    model = create_model(state_space_model_with_new()) do model, ctx
        y = getorcreate!(model, ctx, NodeCreationOptions(kind = :data), :y, LazyIndex(ydata))
        return (y = y,)
    end

    @test length(collect(filter(as_node(Normal), model))) === 20
    @test length(collect(filter(as_variable(:x), model))) === 10
    @test length(collect(filter(as_variable(:y), model))) === 10
end

@testitem "Anonymous variables should not be created from arithmetical operations on pure constants" begin
    using Distributions, LinearAlgebra

    import GraphPPL: create_model, getorcreate!, NodeCreationOptions, LazyIndex, variable_nodes, getproperties, is_random, getname

    @model function mv_iid_inverse_wishart_known_mean(y, d)
        m ~ MvNormal(zeros(d + 1 - 1 + 1 - 1), Matrix(Diagonal(ones(d + 1 - 1 + 1 - 1))))
        C ~ InverseWishart(d + 1, Matrix(Diagonal(ones(d))))

        for i in eachindex(y)
            y[i] ~ MvNormal(m, C)
        end
    end

    ydata = rand(10)

    for d in 1:3
        model = create_model(mv_iid_inverse_wishart_known_mean(d = d)) do model, ctx
            y = getorcreate!(model, ctx, NodeCreationOptions(kind = :data), :y, LazyIndex(ydata))
            return (y = y,)
        end

        variable_nodes(model) do label, nodedata
            properties = getproperties(nodedata)
            if is_random(properties)
                # Shouldn't be any anonymous variables here
                @test getname(properties) ∈ (:C, :m)
            end
        end

        @test length(collect(filter(as_node(MvNormal), model))) === 11
        @test length(collect(filter(as_node(InverseWishart), model))) === 1
        @test length(collect(filter(as_node(Matrix), model))) === 0
        @test length(collect(filter(as_node(Diagonal), model))) === 0
        @test length(collect(filter(as_node(ones), model))) === 0
        @test length(collect(filter(as_node(+), model))) === 0
        @test length(collect(filter(as_node(-), model))) === 0
        @test length(collect(filter(as_node(sum), model))) === 0
        @test length(collect(filter(as_variable(:C), model))) === 1
        @test length(collect(filter(as_variable(:m), model))) === 1
    end
end

<<<<<<< HEAD
@testitem "Aliases in the model should be resolved automatically" begin
    import GraphPPL: create_model, getorcreate!, NodeCreationOptions, fform, factor_nodes, getproperties

    include("model_zoo.jl")

    @model function aliases(s4)
        r1 ~ Normal(μ = 1.0, τ = 1.0)
        r2 ~ Normal(m = r1, γ = 1.0)
        r3 ~ Normal(mean = r2, σ⁻² = 1.0)
        r4 ~ Normal(mean = r3, w = 1.0)
        r5 ~ Normal(mean = r4, p = 1.0)
        r6 ~ Normal(mean = r5, prec = 1.0)
        r7 ~ Normal(mean = r6, precision = 1.0)

        s1 ~ Normal(m = r7, τ⁻¹ = 1.0)
        s2 ~ Normal(mean = s1, v = 1.0)
        s3 ~ Normal(mean = s2, var = 1.0)
        s4 ~ Normal(mean = s3, variance = 1.0)
    end

    model = create_model(aliases()) do model, ctx 
        return (; s4 = getorcreate!(model, ctx, NodeCreationOptions(kind = :data), :y, nothing))
    end

    # `as_node(Normal)` does take into account the aliasing, so it reports both `NormalMeanPrecision` and `NormalMeanVariance`
    @test length(collect(filter(as_node(Normal), model))) === 11
    # The manual search however does indicate that the aliases are resolved and `Normal` node has NOT been created (as intended)
    @test length(collect(filter(label -> fform(getproperties(model[label])) === Normal, collect(factor_nodes(model))))) === 0
    # Double check the number of `NormalMeanPrecision` and `NormalMeanVariance` nodes
    @test length(collect(filter(as_node(NormalMeanPrecision), model))) === 7
    @test length(collect(filter(as_node(NormalMeanVariance), model))) === 4

=======
@testitem "Submodels can be used in the keyword arguments" begin
    using Distributions, LinearAlgebra

    import GraphPPL: create_model, getorcreate!, NodeCreationOptions, LazyIndex, variable_nodes, getproperties, is_random, getname

    @model function prod_distributions(a, b, c)
        a ~ b * c
    end

    # The test tests if we can write `μ = prod_distributions(b = A, c = x_prev)`
    @model function state_transition_with_submodel(y_next, x_next, x_prev, A, B, P, Q)
        x_next ~ MvNormal(μ = prod_distributions(b = A, c = x_prev), Σ = Q)
        y_next ~ MvNormal(μ = prod_distributions(b = B, c = x_next), Σ = P)
    end

    @model function multivariate_lgssm_model_with_several_submodels(y, mean0, cov0, A, B, Q, P)
        x_prev ~ MvNormal(μ = mean0, Σ = cov0)
        for i in eachindex(y)
            x[i] ~ state_transition_with_submodel(y_next = y[i], x_prev = x_prev, A = A, B = B, P = P, Q = Q)
            x_prev = x[i]
        end
    end

    ydata = rand(10)
    A = rand(3, 3)
    B = rand(3, 3)
    Q = rand(3, 3)
    P = rand(3, 3)
    mean0 = rand(3)
    cov0 = rand(3, 3)

    model =
        create_model(multivariate_lgssm_model_with_several_submodels(mean0 = mean0, cov0 = cov0, A = A, B = B, Q = Q, P = P)) do model, ctx
            y = getorcreate!(model, ctx, NodeCreationOptions(kind = :data), :y, LazyIndex(ydata))
            return (y = y,)
        end

    @test length(collect(filter(as_node(MvNormal), model))) === 21
    @test length(collect(filter(as_node(prod), model))) === 20

    @test length(collect(filter(as_variable(:a), model))) === 0
    @test length(collect(filter(as_variable(:b), model))) === 0
    @test length(collect(filter(as_variable(:x), model))) === 10
>>>>>>> f46f35ae
end<|MERGE_RESOLUTION|>--- conflicted
+++ resolved
@@ -637,7 +637,6 @@
     end
 end
 
-<<<<<<< HEAD
 @testitem "Aliases in the model should be resolved automatically" begin
     import GraphPPL: create_model, getorcreate!, NodeCreationOptions, fform, factor_nodes, getproperties
 
@@ -658,7 +657,7 @@
         s4 ~ Normal(mean = s3, variance = 1.0)
     end
 
-    model = create_model(aliases()) do model, ctx 
+    model = create_model(aliases()) do model, ctx
         return (; s4 = getorcreate!(model, ctx, NodeCreationOptions(kind = :data), :y, nothing))
     end
 
@@ -669,8 +668,8 @@
     # Double check the number of `NormalMeanPrecision` and `NormalMeanVariance` nodes
     @test length(collect(filter(as_node(NormalMeanPrecision), model))) === 7
     @test length(collect(filter(as_node(NormalMeanVariance), model))) === 4
-
-=======
+end
+
 @testitem "Submodels can be used in the keyword arguments" begin
     using Distributions, LinearAlgebra
 
@@ -714,5 +713,4 @@
     @test length(collect(filter(as_variable(:a), model))) === 0
     @test length(collect(filter(as_variable(:b), model))) === 0
     @test length(collect(filter(as_variable(:x), model))) === 10
->>>>>>> f46f35ae
 end