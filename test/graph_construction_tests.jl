# This file contains tests for the model creation functionality of GraphPPL
# We don't use models from the `model_zoo.jl` file because they are subject to change
# These tests are meant to be stable and not change often

@testitem "Simple model 1" begin
    using Distributions
    import GraphPPL:
        create_model,
        getcontext,
        add_toplevel_model!,
        factor_nodes,
        variable_nodes,
        is_constant,
        getproperties,
        as_node,
        as_variable,
        degree

    include("testutils.jl")

    @model function simple_model_1()
        x ~ Normal(0, 1)
        y ~ Gamma(1, 1)
        z ~ Normal(x, y)
    end

    model = create_model(simple_model_1())

    flabels = collect(factor_nodes(model))
    vlabels = collect(variable_nodes(model))

    # Check factors
    @test length(flabels) === 3
    @test length(collect(filter(as_node(Normal), model))) === 2
    @test length(collect(filter(as_node(Gamma), model))) === 1

    # Check variables
    @test length(vlabels) === 7
    @test length(collect(filter(label -> !is_constant(getproperties(model[label])), vlabels))) === 3
    @test length(collect(filter(label -> is_constant(getproperties(model[label])), vlabels))) === 4
    @test length(collect(filter(as_variable(:x), model))) === 1
    @test length(collect(filter(as_variable(:y), model))) === 1
    @test length(collect(filter(as_variable(:z), model))) === 1

    @test degree(model, first(collect(filter(as_variable(:x), model)))) === 2
    @test degree(model, first(collect(filter(as_variable(:y), model)))) === 2
    @test degree(model, first(collect(filter(as_variable(:z), model)))) === 1
end

@testitem "Simple model 2" begin
    using Distributions
    import GraphPPL: create_model, getcontext, getorcreate!, add_toplevel_model!, as_node, NodeCreationOptions, prune!

    include("testutils.jl")

    @model function simple_model_2(a, b, c)
        x ~ Gamma(α = b, θ = sqrt(c))
        a ~ Normal(μ = x, σ = 1)
    end

    model = create_model(simple_model_2()) do model, context
        a = getorcreate!(model, context, NodeCreationOptions(kind = :data), :a, nothing)
        b = getorcreate!(model, context, NodeCreationOptions(kind = :data), :b, nothing)
        c = 1.0
        return (a = a, b = b, c = c)
    end

    @test length(collect(filter(as_node(Gamma), model))) === 1
    @test length(collect(filter(as_node(Normal), model))) === 1
    @test length(collect(filter(as_node(sqrt), model))) === 0 # should be compiled out, c is a constant
end

@testitem "Simple model but wrong indexing into a single random variable" begin
    using Distributions
    import GraphPPL: create_model, getorcreate!, NodeCreationOptions

    include("testutils.jl")

    @model function simple_model_with_wrong_indexing(y)
        x ~ MvNormal([0.0, 0.0], [1.0 0.0; 0.0 1.0])
        y ~ Beta(x[1], x[2])
    end

    # We may want to support it in the future, but for now we at least show a clear error message
    @test_throws "Indexing a single node label `x` with an index `[1]` is not allowed." create_model(
        simple_model_with_wrong_indexing()
    ) do model, context
        return (y = getorcreate!(model, context, NodeCreationOptions(kind = :data), :y, nothing),)
    end
end

@testitem "Simple model with lazy data (number) creation" begin
    using Distributions
    import GraphPPL: create_model, getorcreate!, LazyIndex, NodeCreationOptions, is_data, is_constant, is_random, getproperties

    include("testutils.jl")

    @model function simple_model_3(a, b, c, d)
        x ~ Beta(a, b)
        y ~ Gamma(c, d)
        z ~ Normal(x, y)
    end

    model = create_model(simple_model_3()) do model, context
        a = getorcreate!(model, context, NodeCreationOptions(kind = :data), :a, LazyIndex(1))
        b = getorcreate!(model, context, NodeCreationOptions(kind = :data), :b, LazyIndex(2.0))
        c = getorcreate!(model, context, NodeCreationOptions(kind = :data), :c, LazyIndex(π))
        d = getorcreate!(model, context, NodeCreationOptions(kind = :data), :d, LazyIndex(missing))
        return (a = a, b = b, c = c, d = d)
    end

    @test length(collect(filter(as_node(Beta), model))) === 1
    @test length(collect(filter(as_node(Gamma), model))) === 1
    @test length(collect(filter(as_node(Normal), model))) === 1

    @test length(filter(label -> is_data(getproperties(model[label])), collect(filter(as_variable(), model)))) === 4
    @test length(filter(label -> is_random(getproperties(model[label])), collect(filter(as_variable(), model)))) === 3
    @test length(filter(label -> is_constant(getproperties(model[label])), collect(filter(as_variable(), model)))) === 0
end

@testitem "Simple model with lazy data (vector) creation" begin
    using Distributions
    import GraphPPL: create_model, getorcreate!, LazyIndex, NodeCreationOptions, index, getproperties, is_kind

    include("testutils.jl")

    @model function simple_submodel_3(T, x, y, Λ)
        T ~ Normal(x + y, Λ)
    end

    @model function simple_model_3(y, Σ, n, T)
        m ~ Beta(1, 1)
        for i in 1:n, j in 1:n
            T[i, j] ~ simple_submodel_3(x = m, Λ = Σ, y = y[i])
        end
    end

    @testset for n in 5:10
        model = create_model(simple_model_3(n = n)) do model, ctx
            T = getorcreate!(model, ctx, NodeCreationOptions(kind = :data_for_T), :T, LazyIndex())
            y = getorcreate!(model, ctx, NodeCreationOptions(kind = :data_for_y), :y, LazyIndex())
            Σ = getorcreate!(model, ctx, NodeCreationOptions(kind = :data_for_Σ), :Σ, LazyIndex())
            return (T = T, y = y, Σ = Σ)
        end

        @test length(collect(filter(as_node(Beta), model))) === 1
        @test length(collect(filter(as_node(Normal), model))) === n^2
        @test length(collect(filter(as_variable(:T), model))) === n^2
        @test length(collect(filter(as_variable(:Σ), model))) === 1
        @test length(collect(filter(as_variable(:y), model))) === n

        # test that options are preserved
        @test all(label -> is_kind(getproperties(model[label]), :data_for_T), collect(filter(as_variable(:T), model)))
        @test all(label -> is_kind(getproperties(model[label]), :data_for_y), collect(filter(as_variable(:y), model)))
        @test all(label -> is_kind(getproperties(model[label]), :data_for_Σ), collect(filter(as_variable(:Σ), model)))

        # test that indices are of expected shape
        Tsindices = map((label) -> index(getproperties(model[label])), collect(filter(as_variable(:T), model)))
        Σsindices = map((label) -> index(getproperties(model[label])), collect(filter(as_variable(:Σ), model)))
        ysindices = map((label) -> index(getproperties(model[label])), collect(filter(as_variable(:y), model)))

        @test allunique(Tsindices)
        @test Set(Tsindices) == Set(((i, j) for i in 1:n, j in 1:n))

        @test allunique(Σsindices)
        @test Set(Σsindices) == Set([nothing])

        @test allunique(ysindices)
        @test Set(ysindices) == Set(1:n)
    end
end

@testitem "Simple model with lazy data creation with attached data" begin
    using Distributions
    import GraphPPL: create_model, getorcreate!, LazyIndex, NodeCreationOptions, index, getproperties, is_kind

    include("testutils.jl")

    @model function simple_model_4_withlength(y, Σ)
        m ~ Beta(1, 1)

        for i in 1:length(y)
            y[i] ~ Normal(m, Σ)
        end
    end

    @model function simple_model_4_withsize(y, Σ)
        m ~ Beta(1, 1)

        for i in 1:size(y, 1)
            y[i] ~ Normal(m, Σ)
        end
    end

    @model function simple_model_4_witheachindex(y, Σ)
        m ~ Beta(1, 1)

        for i in eachindex(y)
            y[i] ~ Normal(m, Σ)
        end
    end

    @model function simple_model_4_with_firstindex_lastindex(y, Σ)
        m ~ Beta(1, 1)

        for i in firstindex(y):lastindex(y)
            y[i] ~ Normal(m, Σ)
        end
    end

    @model function simple_model_4_with_forloop(y, Σ)
        m ~ Beta(1, 1)

        for yᵢ in y
            yᵢ ~ Normal(m, Σ)
        end
    end

    @model function simple_model_4_with_foreach(y, Σ)
        m ~ Beta(1, 1)

        foreach(y) do yᵢ
            yᵢ ~ Normal(m, Σ)
        end
    end

    models = [
        simple_model_4_withlength,
        simple_model_4_witheachindex,
        simple_model_4_withsize,
        simple_model_4_with_firstindex_lastindex,
        simple_model_4_with_forloop,
        simple_model_4_with_foreach
    ]

    @testset for n in 5:10, model in models
        ydata = rand(n)
        Σdata = Matrix(ones(n, n))

        model = create_model(model()) do model, ctx
            y = getorcreate!(model, ctx, NodeCreationOptions(kind = :data), :y, LazyIndex(ydata))
            Σ = getorcreate!(model, ctx, NodeCreationOptions(kind = :data), :Σ, LazyIndex(Σdata))

            # Check also that the methods are redirected properly
            @test length(ydata) === length(y)
            @test size(ydata) === size(y)
            @test size(ydata, 1) === size(y, 1)
            @test firstindex(ydata) === firstindex(y)
            @test lastindex(ydata) === lastindex(y)
            @test eachindex(ydata) === eachindex(y)
            @test axes(ydata) === axes(y)

            @test length(Σdata) === length(Σ)
            @test size(Σdata) === size(Σ)
            @test size(Σdata, 1) === size(Σ, 1)
            @test size(Σdata, 2) === size(Σ, 2)
            @test firstindex(Σdata) === firstindex(Σ)
            @test lastindex(Σdata) === lastindex(Σ)
            @test eachindex(Σdata) === eachindex(Σ)
            @test axes(Σdata) === axes(Σ)

            return (y = y, Σ = Σ)
        end

        @test length(collect(filter(as_node(Beta), model))) === 1
        @test length(collect(filter(as_node(Normal), model))) === n
        @test length(collect(filter(as_variable(:Σ), model))) === 1
        @test length(collect(filter(as_variable(:y), model))) === n

        # test that options are preserved
        @test all(label -> is_kind(getproperties(model[label]), :data), collect(filter(as_variable(:Σ), model)))

        # test that indices are of expected shape
        Σsindices = map((label) -> index(getproperties(model[label])), collect(filter(as_variable(:Σ), model)))
        ysindices = map((label) -> index(getproperties(model[label])), collect(filter(as_variable(:y), model)))

        @test allunique(Σsindices)
        @test Set(Σsindices) == Set([nothing])

        @test allunique(ysindices)
        @test Set(ysindices) == Set(1:n)
    end

    # Test errors
    @testset for n in 5:10, model in models
        @test_throws "is not defined for a lazy node label without data attached" create_model(model()) do model, ctx
            y = getorcreate!(model, ctx, NodeCreationOptions(kind = :data), :y, LazyIndex())
            Σ = getorcreate!(model, ctx, NodeCreationOptions(kind = :data), :Σ, LazyIndex())

            return (y = y, Σ = Σ)
        end
    end
end

@testitem "Simple model with lazy data creation with attached data but out of bounds" begin
    using Distributions
    import GraphPPL: create_model, getorcreate!, LazyIndex, NodeCreationOptions, index, getproperties, is_kind

    include("testutils.jl")

    @model function simple_model_a_vector(a)
        x ~ Beta(a[1], a[2]) # In the test the provided `a` will either a scalar or a vector of length 1
        y ~ Gamma(a[3], a[4])
        z ~ Normal(x, y)
    end

    @testset "simple_model_a_vector: `a` is a scalar" begin
        @test_throws "The index `[1]` is not compatible with the underlying collection provided for the label `a`." create_model(
            simple_model_a_vector()
        ) do model, ctx
            a = getorcreate!(model, ctx, NodeCreationOptions(kind = :data), :a, LazyIndex(1))
            return (a = a,)
        end

        @test_throws "The index `[1]` is not compatible with the underlying collection provided for the label `a`." create_model(
            simple_model_a_vector()
        ) do model, ctx
            a = getorcreate!(model, ctx, NodeCreationOptions(kind = :data), :a, LazyIndex(1.0))
            return (a = a,)
        end
    end

    @testset "simple_model_a_vector: `a`` is a vector, but length is less than required in the model" begin
        @test_throws "The index `[1]` is not compatible with the underlying collection provided for the label `a`." create_model(
            simple_model_a_vector()
        ) do model, ctx
            a = getorcreate!(model, ctx, NodeCreationOptions(kind = :data), :a, LazyIndex([]))
            return (a = a,)
        end

        @test_throws "The index `[2]` is not compatible with the underlying collection provided for the label `a`." create_model(
            simple_model_a_vector()
        ) do model, ctx
            a = getorcreate!(model, ctx, NodeCreationOptions(kind = :data), :a, LazyIndex([1]))
            return (a = a,)
        end

        @test_throws "The index `[3]` is not compatible with the underlying collection provided for the label `a`." create_model(
            simple_model_a_vector()
        ) do model, ctx
            a = getorcreate!(model, ctx, NodeCreationOptions(kind = :data), :a, LazyIndex([1.0, 1.0]))
            return (a = a,)
        end

        @test_throws "The index `[4]` is not compatible with the underlying collection provided for the label `a`." create_model(
            simple_model_a_vector()
        ) do model, ctx
            a = getorcreate!(model, ctx, NodeCreationOptions(kind = :data), :a, LazyIndex([1.0, 1.0, 1.0]))
            return (a = a,)
        end
    end

    @model function simple_model_a_matrix(a)
        x ~ Beta(a[1, 1], a[1, 2]) # In the test the provided `a` will either a scalar or a matrix of smaller size
        y ~ Gamma(a[2, 1], a[2, 2])
        z ~ Normal(x, y)
    end

    @testset "simple_model_a_matrix: `a` is a scalar" begin
        @test_throws "The index `[1, 1]` is not compatible with the underlying collection provided for the label `a`." create_model(
            simple_model_a_matrix()
        ) do model, ctx
            a = getorcreate!(model, ctx, NodeCreationOptions(kind = :data), :a, LazyIndex(1))
            return (a = a,)
        end

        @test_throws "The index `[1, 1]` is not compatible with the underlying collection provided for the label `a`." create_model(
            simple_model_a_matrix()
        ) do model, ctx
            a = getorcreate!(model, ctx, NodeCreationOptions(kind = :data), :a, LazyIndex(1.0))
            return (a = a,)
        end
    end

    @testset "simple_model_a_matrix: `a` is a vector" begin
        @test_throws "The index `[1, 1]` is not compatible with the underlying collection provided for the label `a`." create_model(
            simple_model_a_matrix()
        ) do model, ctx
            a = getorcreate!(model, ctx, NodeCreationOptions(kind = :data), :a, LazyIndex([]))
            return (a = a,)
        end

        # Here it is a bit tricky, because the `a` is a vector, however Julia allows doing `a[1, 1]` even if `a` is a vector
        # So it starts erroring only on `[1, 2]`
        @test_throws "The index `[1, 2]` is not compatible with the underlying collection provided for the label `a`." create_model(
            simple_model_a_matrix()
        ) do model, ctx
            a = getorcreate!(model, ctx, NodeCreationOptions(kind = :data), :a, LazyIndex([1.0, 1.0, 1.0, 1.0]))
            return (a = a,)
        end
    end

    @testset "simple_model_a_matrix: `a` is a matrix" begin
        @test_throws "The index `[1, 1]` is not compatible with the underlying collection provided for the label `a`." create_model(
            simple_model_a_matrix()
        ) do model, ctx
            a = getorcreate!(model, ctx, NodeCreationOptions(kind = :data), :a, LazyIndex([;;]))
            return (a = a,)
        end

        @test_throws "The index `[2, 1]` is not compatible with the underlying collection provided for the label `a`." create_model(
            simple_model_a_matrix()
        ) do model, ctx
            a = getorcreate!(model, ctx, NodeCreationOptions(kind = :data), :a, LazyIndex([1.0 1.0;]))
            return (a = a,)
        end

        @test_throws "The index `[1, 2]` is not compatible with the underlying collection provided for the label `a`." create_model(
            simple_model_a_matrix()
        ) do model, ctx
            a = getorcreate!(model, ctx, NodeCreationOptions(kind = :data), :a, LazyIndex([1.0; 1.0]))
            return (a = a,)
        end
    end
end

@testitem "Simple state space model" begin
    using Distributions
    import GraphPPL: create_model, add_toplevel_model!, degree

    include("testutils.jl")

    # Test that graph construction creates the right amount of nodes and variables in a simple state space model
    @model function state_space_model(n)
        γ ~ Gamma(1, 1)
        x[1] ~ Normal(0, 1)
        y[1] ~ Normal(x[1], γ)
        for i in 2:n
            x[i] ~ Normal(x[i - 1], 1)
            y[i] ~ Normal(x[i], γ)
        end
    end
    for n in [10, 30, 50, 100, 1000]
        model = create_test_model()
        add_toplevel_model!(model, state_space_model, (n = n,))
        @test length(collect(filter(as_node(Normal), model))) == 2 * n
        @test length(collect(filter(as_variable(:x), model))) == n
        @test length(collect(filter(as_variable(:y), model))) == n

        @test all(v -> degree(model, v) === 3, collect(filter(as_variable(:x), model))[1:(end - 1)]) # Intermediate entries have degree `3`
        @test all(v -> degree(model, v) === 2, collect(filter(as_variable(:x), model))[end:end]) # The last entry has degree `2`

        @test all(v -> degree(model, v) === 1, filter(as_variable(:y), model)) # The data entries have degree `1`

        @test length(collect(filter(as_node(Gamma), model))) == 1
        @test length(collect(filter(as_variable(:γ), model))) == 1
        @test all(v -> degree(model, v) === n + 1, filter(as_variable(:γ), model)) # The shared variable should have degree `n + 1` (1 for the prior and `n` for the likelihoods)
    end
end

@testitem "Simple state space model with lazy data creation with attached data" begin
    using Distributions
    import GraphPPL: create_model, getorcreate!, LazyIndex, NodeCreationOptions, index, getproperties, is_random, is_data, degree

    include("testutils.jl")

    @model function state_space_model_with_lazy_data(y, Σ)
        x[1] ~ Normal(0, 1)
        y[1] ~ Normal(x[1], Σ)
        for i in 2:length(y)
            x[i] ~ Normal(x[i - 1], 1)
            y[i] ~ Normal(x[i], Σ)
        end
    end

    for n in 5:10
        ydata = ones(n)
        Σdata = ones(n, n)

        model = GraphPPL.create_model(state_space_model_with_lazy_data()) do model, ctx
            y = GraphPPL.getorcreate!(model, ctx, GraphPPL.NodeCreationOptions(kind = :data), :y, GraphPPL.LazyIndex(ydata))
            Σ = GraphPPL.getorcreate!(model, ctx, GraphPPL.NodeCreationOptions(kind = :data), :Σ, GraphPPL.LazyIndex(Σdata))
            return (y = y, Σ = Σ)
        end

        @test length(collect(filter(as_node(Normal), model))) === 2n
        @test length(collect(filter(as_variable(:Σ), model))) === 1
        @test length(collect(filter(as_variable(:y), model))) === n
        @test length(collect(filter(as_variable(:x), model))) === n

        # # test that options are preserved
        @test all(label -> is_random(getproperties(model[label])), collect(filter(as_variable(:x), model)))
        @test all(label -> is_data(getproperties(model[label])), collect(filter(as_variable(:y), model)))
        @test all(label -> is_data(getproperties(model[label])), collect(filter(as_variable(:Σ), model)))

        # # test that indices are of expected shape
        Σsindices = map((label) -> index(getproperties(model[label])), collect(filter(as_variable(:Σ), model)))
        xsindices = map((label) -> index(getproperties(model[label])), collect(filter(as_variable(:x), model)))
        ysindices = map((label) -> index(getproperties(model[label])), collect(filter(as_variable(:y), model)))

        @test allunique(Σsindices)
        @test Set(Σsindices) == Set([nothing])

        @test allunique(xsindices)
        @test Set(xsindices) == Set(1:n)

        @test allunique(ysindices)
        @test Set(ysindices) == Set(1:n)

        # Test that the `x` variables are connected to 3 nodes (except for the last one)
        @test all(v -> degree(model, v) === 3, collect(filter(as_variable(:x), model))[1:(end - 1)]) # Intermediate entries have degree `3`
        @test all(v -> degree(model, v) === 2, collect(filter(as_variable(:x), model))[end:end]) # The last entry has degree `2`
    end
end

@testitem "Nested model structure" begin
    using Distributions
    import GraphPPL: create_model, add_toplevel_model!

    include("testutils.jl")

    # Test that graph construction creates the right amount of nodes and variables in a nested model structure
    @model function gcv(κ, ω, z, x, y)
        log_σ := κ * z + ω
        y ~ Normal(x, exp(log_σ))
    end

    @model function gcv_lm(y, x_prev, x_next, z, ω, κ)
        x_next ~ gcv(x = x_prev, z = z, ω = ω, κ = κ)
        y ~ Normal(x_next, 1)
    end

    @model function hgf(y)

        # Specify priors

        ξ ~ Gamma(1, 1)
        ω_1 ~ Normal(0, 1)
        ω_2 ~ Normal(0, 1)
        κ_1 ~ Normal(0, 1)
        κ_2 ~ Normal(0, 1)
        x_1[1] ~ Normal(0, 1)
        x_2[1] ~ Normal(0, 1)
        x_3[1] ~ Normal(0, 1)

        # Specify generative model

        for i in 2:(length(y) + 1)
            x_3[i] ~ Normal(μ = x_3[i - 1], σ = ξ)
            x_2[i] ~ gcv(x = x_2[i - 1], z = x_3[i], ω = ω_2, κ = κ_2)
            x_1[i] ~ gcv_lm(x_prev = x_1[i - 1], z = x_2[i], ω = ω_1, κ = κ_1, y = y[i - 1])
        end
    end

    for n in [10, 30, 50, 100, 1000]
        model = GraphPPL.create_model(hgf()) do model, context
            for i in 1:n
                GraphPPL.getorcreate!(model, context, :y, i)
            end
            return (y = GraphPPL.getorcreate!(model, context, :y, 1),)
        end

        @test length(collect(filter(as_node(Normal), model))) == (4 * n) + 7
        @test length(collect(filter(as_node(exp), model))) == 2 * n
        @test length(collect(filter(as_node(prod), model))) == 2 * n
        @test length(collect(filter(as_node(sum), model))) == 2 * n
        @test length(collect(filter(as_node(Gamma), model))) == 1
        @test length(collect(filter(as_node(Normal) & as_context(gcv), model))) == 2 * n
        @test length(collect(filter(as_variable(:x_1), model))) == n + 1
    end
end

@testitem "Force create a new variable with the `new` syntax" begin
    using Distributions
    import GraphPPL: create_model, getorcreate!, LazyIndex, NodeCreationOptions

    include("testutils.jl")

    @model function submodel(y, x_prev, x_next)
        x_next ~ Normal(x_prev, 1)
        y ~ Normal(x_next, 1)
    end

    @model function state_space_model(y)
        x[1] ~ Normal(0, 1)
        y[1] ~ Normal(x[1], 1)
        for i in 2:length(y)
            # `x[i]` is not defined here, so this should fail
            y[i] ~ submodel(x_next = x[i], x_prev = x[i - 1])
        end
    end

    ydata = ones(10)

    @test_throws BoundsError create_model(state_space_model()) do model, ctx
        y = getorcreate!(model, ctx, NodeCreationOptions(kind = :data), :y, LazyIndex(ydata))
        return (y = y,)
    end

    @model function state_space_model_with_new(y)
        x[1] ~ Normal(0, 1)
        y[1] ~ Normal(x[1], 1)
        for i in 2:length(y)
            # `x[i]` is not defined here, so this should fail
            y[i] ~ submodel(x_next = new(x[i]), x_prev = x[i - 1])
        end
    end

    model = create_model(state_space_model_with_new()) do model, ctx
        y = getorcreate!(model, ctx, NodeCreationOptions(kind = :data), :y, LazyIndex(ydata))
        return (y = y,)
    end

    @test length(collect(filter(as_node(Normal), model))) === 20
    @test length(collect(filter(as_variable(:x), model))) === 10
    @test length(collect(filter(as_variable(:y), model))) === 10
end

@testitem "Anonymous variables should not be created from arithmetical operations on pure constants" begin
    using Distributions, LinearAlgebra
    import GraphPPL: create_model, getorcreate!, NodeCreationOptions, LazyIndex, variable_nodes, getproperties, is_random, getname

    include("testutils.jl")

    @model function mv_iid_inverse_wishart_known_mean(y, d)
        m ~ MvNormal(zeros(d + 1 - 1 + 1 - 1), Matrix(Diagonal(ones(d + 1 - 1 + 1 - 1))))
        C ~ InverseWishart(d + 1, Matrix(Diagonal(ones(d))))

        for i in eachindex(y)
            y[i] ~ MvNormal(m, C)
        end
    end

    ydata = rand(10)

    for d in 1:3
        model = create_model(mv_iid_inverse_wishart_known_mean(d = d)) do model, ctx
            y = getorcreate!(model, ctx, NodeCreationOptions(kind = :data), :y, LazyIndex(ydata))
            return (y = y,)
        end

        variable_nodes(model) do label, nodedata
            properties = getproperties(nodedata)
            if is_random(properties)
                # Shouldn't be any anonymous variables here
                @test getname(properties) ∈ (:C, :m)
            end
        end

        @test length(collect(filter(as_node(MvNormal), model))) === 11
        @test length(collect(filter(as_node(InverseWishart), model))) === 1
        @test length(collect(filter(as_node(Matrix), model))) === 0
        @test length(collect(filter(as_node(Diagonal), model))) === 0
        @test length(collect(filter(as_node(ones), model))) === 0
        @test length(collect(filter(as_node(+), model))) === 0
        @test length(collect(filter(as_node(-), model))) === 0
        @test length(collect(filter(as_node(sum), model))) === 0
        @test length(collect(filter(as_variable(:C), model))) === 1
        @test length(collect(filter(as_variable(:m), model))) === 1
    end
end

@testitem "Aliases in the model should be resolved automatically" begin
    import GraphPPL: create_model, getorcreate!, NodeCreationOptions, fform, factor_nodes, getproperties

    include("testutils.jl")

    @model function aliases_for_normal(s4)
        r1 ~ Normal(μ = 1.0, τ = 1.0)
        r2 ~ Normal(m = r1, γ = 1.0)
        r3 ~ Normal(mean = r2, σ⁻² = 1.0)
        r4 ~ Normal(mean = r3, w = 1.0)
        r5 ~ Normal(mean = r4, p = 1.0)
        r6 ~ Normal(mean = r5, prec = 1.0)
        r7 ~ Normal(mean = r6, precision = 1.0)

        s1 ~ Normal(m = r7, τ⁻¹ = 1.0)
        s2 ~ Normal(mean = s1, v = 1.0)
        s3 ~ Normal(mean = s2, var = 1.0)
        s4 ~ Normal(mean = s3, variance = 1.0)
    end

    model = create_model(aliases_for_normal()) do model, ctx
        return (; s4 = getorcreate!(model, ctx, NodeCreationOptions(kind = :data), :s4, nothing))
    end

    # `as_node(Normal)` does take into account the aliasing, so it reports both `NormalMeanPrecision` and `NormalMeanVariance`
    @test length(collect(filter(as_node(Normal), model))) === 11
    # The manual search however does indicate that the aliases are resolved and `Normal` node has NOT been created (as intended)
    @test length(collect(filter(label -> fform(getproperties(model[label])) === Normal, collect(factor_nodes(model))))) === 0
    # Double check the number of `NormalMeanPrecision` and `NormalMeanVariance` nodes
    @test length(collect(filter(as_node(NormalMeanPrecision), model))) === 7
    @test length(collect(filter(as_node(NormalMeanVariance), model))) === 4
end

@testitem "Submodels can be used in the keyword arguments" begin
    using Distributions, LinearAlgebra
    import GraphPPL: create_model, getorcreate!, NodeCreationOptions, LazyIndex, variable_nodes, getproperties, is_random, getname

    include("testutils.jl")

    @model function prod_distributions(a, b, c)
        a ~ b * c
    end

    # The test tests if we can write `μ = prod_distributions(b = A, c = x_prev)`
    @model function state_transition_with_submodel(y_next, x_next, x_prev, A, B, P, Q)
        x_next ~ MvNormal(μ = prod_distributions(b = A, c = x_prev), Σ = Q)
        y_next ~ MvNormal(μ = prod_distributions(b = B, c = x_next), Σ = P)
    end

    @model function multivariate_lgssm_model_with_several_submodels(y, mean0, cov0, A, B, Q, P)
        x_prev ~ MvNormal(μ = mean0, Σ = cov0)
        for i in eachindex(y)
            x[i] ~ state_transition_with_submodel(y_next = y[i], x_prev = x_prev, A = A, B = B, P = P, Q = Q)
            x_prev = x[i]
        end
    end

    ydata = rand(10)
    A = rand(3, 3)
    B = rand(3, 3)
    Q = rand(3, 3)
    P = rand(3, 3)
    mean0 = rand(3)
    cov0 = rand(3, 3)

    model =
        create_model(multivariate_lgssm_model_with_several_submodels(mean0 = mean0, cov0 = cov0, A = A, B = B, Q = Q, P = P)) do model, ctx
            y = getorcreate!(model, ctx, NodeCreationOptions(kind = :data), :y, LazyIndex(ydata))
            return (y = y,)
        end

    @test length(collect(filter(as_node(MvNormal), model))) === 21
    @test length(collect(filter(as_node(prod), model))) === 20

    @test length(collect(filter(as_variable(:a), model))) === 0
    @test length(collect(filter(as_variable(:b), model))) === 0
    @test length(collect(filter(as_variable(:x), model))) === 10
end

@testitem "Using distribution objects as priors" begin
    using Distributions
    import GraphPPL: create_model, getorcreate!, NodeCreationOptions, LazyIndex

    include("testutils.jl")

    @model function coin_model_priors(y, prior)
        θ ~ prior
        for i in eachindex(y)
            y[i] ~ Bernoulli(θ)
        end
    end

    ydata = rand(10)
    prior = Beta(1, 1)

    model = create_model(coin_model_priors(prior = prior)) do model, context
        return (; y = getorcreate!(model, context, NodeCreationOptions(kind = :data), :y, LazyIndex(ydata)))
    end

    @test length(collect(filter(as_node(Bernoulli), model))) === 10
    @test length(collect(filter(as_node(prior), model))) === 1
end

@testitem "Model that passes a slice to child model" begin
    using GraphPPL
    include("testutils.jl")

    @model function mixed_v(y, v)
        for i in 1:3
            v[i] ~ Normal(0, 1)
        end
        y ~ Normal(v[1], v[2])
    end

    @model function mixed_m()
        local m
        for i in 1:3
            for j in 1:3
                m[i, j] ~ Normal(0, 1)
            end
        end
        y ~ mixed_v(v = m[:, 1])
    end

    model = GraphPPL.create_model(mixed_m())
    context = GraphPPL.getcontext(model)

    @test haskey(context[mixed_v, 1], :v)
end

@testitem "Model that constructs a new array to pass to children" begin
    using GraphPPL
    include("testutils.jl")

    @model function mixed_v(y, v)
        for i in 1:3
            v[i] ~ Normal(0, 1)
        end
        y ~ Normal(v[1], v[2])
    end

    @model function mixed_m()
        v1 ~ Normal(0, 1)
        v2 ~ Normal(0, 1)
        v3 ~ Normal(0, 1)
        y ~ mixed_v(v = [v1, v2, v3])
    end

    model = GraphPPL.create_model(mixed_m())
    context = GraphPPL.getcontext(model)

    @test haskey(context[mixed_v, 1], :v)

    @model function mixed_v(y, v)
        for i in 1:3
            v[i] ~ Normal(0, 1)
        end
        y ~ Normal(v[1], v[2])
    end

    @model function mixed_m()
        v1 ~ Normal(0, 1)
        v2 ~ Normal(0, 1)
        v3 ~ Normal(0, 1)
        v = Matrix([v1 v2; v1 v3])
        y ~ mixed_v(v = v)
    end

    @test_throws GraphPPL.NotImplementedError local model = GraphPPL.create_model(mixed_m())
end

@testitem "Model creation should throw if a `~` using with a constant on RHS" begin
    using Distributions
    import GraphPPL: create_model, getorcreate!, NodeCreationOptions, LazyIndex

    include("testutils.jl")

    @model function broken_beta_bernoulli(y)
        # This should throw an error since `Matrix` is not defined as a proper node
        θ ~ Matrix([1.0 0.0; 0.0 1.0])
        for i in eachindex(y)
            y[i] ~ Bernoulli(θ)
        end
    end

    @test_throws "`Matrix` cannot be used as a factor node. Both the arguments and the node are not stochastic." create_model(
        broken_beta_bernoulli()
    ) do model, context
        return (; y = getorcreate!(model, context, NodeCreationOptions(kind = :data), :y, LazyIndex(rand(10))))
    end
end

<<<<<<< HEAD
@testitem "Condition based initialization of variables" begin
    using Distributions
    import GraphPPL: create_model

    include("testutils.jl")

    @model function condition_based_initialization(condition)
        if condition
            y ~ Normal(0.0, 1.0)
        else
            y ~ Gamma(1.0, 1.0)
        end
    end

    model1 = create_model(condition_based_initialization(condition = true))
    model2 = create_model(condition_based_initialization(condition = false))

    @test length(collect(filter(as_variable(:y), model1))) == 1
    @test length(collect(filter(as_variable(:y), model2))) == 1

    @test length(collect(filter(as_node(Normal), model1))) == 1
    @test length(collect(filter(as_node(Gamma), model1))) == 0

    @test length(collect(filter(as_node(Normal), model2))) == 0
    @test length(collect(filter(as_node(Gamma), model2))) == 1
end

@testitem "Attempt to trick Julia's parser" begin
    using Distributions
    import GraphPPL: create_model

    include("testutils.jl")

    # We use `@isdefined` macro inside the macro generator code to check if the variable is defined
    # The idea of this test is to double check that `@model` parser and Julia in particular 
    # does not confuse the undefined `y` variable with the `y` variable defined in the model
    @model function tricky_model_1()
        y ~ Normal(0.0, 1.0)
        if false
            y = nothing
        end
    end

    @model function tricky_model_2()
        y ~ Normal(0.0, 1.0)
        if false
            y = nothing
        end
        local y
    end

    for modelfn in [tricky_model_1, tricky_model_2]
        model_3 = create_model(modelfn())
        @test length(collect(filter(as_variable(:y), model_3))) == 1
        @test length(collect(filter(as_node(Normal), model_3))) == 1
    end

    global yy = 1

    @model function tricky_model_3()
        yy ~ Normal(0.0, 1.0)
        # This is technically not allowed in real models 
        # However we want the `@model` macro to instantiate a different `yy` variable 
        # and not confuse it with the global `yy`. We "override" `yy` but since its a local 
        # random variable it should not override the global `yy` which is tested below
        yy = 2
    end

    # Test before model creation
    @test yy === 1

    model_3 = create_model(tricky_model_3())

    @test length(collect(filter(as_variable(:yy), model_3))) == 1
    @test length(collect(filter(as_node(Normal), model_3))) == 1
    # We test here that the `@model` macro does not confuse the global `yy` in the model after model creation
    @test yy === 1

    # We double check though that the `@model` macro may depend on global variables if needed
    global boolean = true
    @model function model_that_uses_global_variables_1()
        if boolean
            y ~ Normal(0.0, 1.0)
        else
            y ~ Gamma(1.0, 1.0)
        end
    end

    model_4 = create_model(model_that_uses_global_variables_1())

    @test length(collect(filter(as_variable(:y), model_4))) == 1
    @test length(collect(filter(as_node(Normal), model_4))) == 1
    @test length(collect(filter(as_node(Gamma), model_4))) == 0

    global m = 0.0
    global v = 1.0
    @model function model_that_uses_global_variables_2()
        y ~ Normal(m, v)
    end

    model_5 = create_model(model_that_uses_global_variables_1())

    @test length(collect(filter(as_variable(:y), model_5))) == 1
    @test length(collect(filter(as_node(Normal), model_5))) == 1
    @test length(collect(filter(as_node(Gamma), model_5))) == 0

    normalnode = first(collect(filter(as_node(Normal), model_5)))
    nodeneighborsproperties = map(GraphPPL.getproperties, GraphPPL.neighbor_data(GraphPPL.getproperties(model_5[normalnode])))

    @test GraphPPL.is_constant(nodeneighborsproperties[2]) && GraphPPL.value(nodeneighborsproperties[2]) === m
    @test GraphPPL.is_constant(nodeneighborsproperties[3]) && GraphPPL.value(nodeneighborsproperties[3]) === v
=======
@testitem "Broadcasting in the model" begin
    using Distributions
    import GraphPPL: create_model
    using LinearAlgebra

    include("testutils.jl")

    @model function linreg()
        x .~ Normal(fill(0, 10), 1)
        a .~ Normal(fill(0, 10), 1)
        b .~ Normal(fill(0, 10), 1)
        y .~ Normal(mean = x .* b .+ a, var = det((diagm(ones(2)) .+ diagm(ones(2))) ./ 2))
    end

    model = create_model(linreg())
    @test length(collect(filter(as_node(Normal), model))) == 40
    @test length(collect(filter(as_node(sum), model))) == 10
    @test length(collect(filter(as_node(prod), model))) == 10

    @model function nested_normal()
        x .~ Normal(fill(0, 10), 1)
        a .~ Gamma(fill(0, 10), 1)
        y .~ Normal(Normal.(Normal.(x, 1), a), 1)
    end

    model = create_model(nested_normal())
    @test length(collect(filter(as_node(Normal), model))) == 40
    @test length(collect(filter(as_node(Gamma), model))) == 10

    function foo end
    GraphPPL.NodeBehaviour(::TestUtils.TestGraphPPLBackend, ::typeof(foo)) = GraphPPL.Stochastic()

    @model function emtpy_broadcast()
        x .~ Normal(fill(0, 10), 1)
        x .~ foo()
    end

    model = create_model(emtpy_broadcast())
    @test length(collect(filter(as_node(foo), model))) == 10
end

@testitem "Anonymous variables" begin
    using GraphPPL
    import GraphPPL: create_model

    include("testutils.jl")

    # Test whether generic anonymous variables are created correctly
    @model function anonymous_variables()
        y ~ Normal(Normal(0, 1), 1)
    end

    model = create_model(anonymous_variables())
    @test length(collect(filter(as_node(Normal), model))) == 2

    # Test whether anonymous variables are created correctly when we pass a deterministic function with stochastic inputs as an argument

    function foo end

    @model function det_anonymous_variables()
        y .~ Bernoulli(fill(0.5, 10))
        x ~ foo(foo(in = y))
    end

    model = create_model(det_anonymous_variables())
    @test length(collect(filter(as_node(foo), model))) == 2
>>>>>>> eecd83a3
end<|MERGE_RESOLUTION|>--- conflicted
+++ resolved
@@ -842,7 +842,6 @@
     end
 end
 
-<<<<<<< HEAD
 @testitem "Condition based initialization of variables" begin
     using Distributions
     import GraphPPL: create_model
@@ -954,7 +953,8 @@
 
     @test GraphPPL.is_constant(nodeneighborsproperties[2]) && GraphPPL.value(nodeneighborsproperties[2]) === m
     @test GraphPPL.is_constant(nodeneighborsproperties[3]) && GraphPPL.value(nodeneighborsproperties[3]) === v
-=======
+end
+
 @testitem "Broadcasting in the model" begin
     using Distributions
     import GraphPPL: create_model
@@ -1021,5 +1021,4 @@
 
     model = create_model(det_anonymous_variables())
     @test length(collect(filter(as_node(foo), model))) == 2
->>>>>>> eecd83a3
-end+end
