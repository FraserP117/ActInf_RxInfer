--- conflicted
+++ resolved
@@ -753,7 +753,7 @@
     @test length(collect(filter(as_node(prior), model))) === 1
 end
 
-<<<<<<< HEAD
+
 @testitem "Model that passes a slice to child model" begin
     using GraphPPL
     include("testutils.jl")
@@ -821,7 +821,8 @@
     end
 
     @test_throws GraphPPL.NotImplementedError local model = GraphPPL.create_model(mixed_m()) 
-=======
+end
+
 @testitem "Model creation should throw if a `~` using with a constant on RHS" begin
     using Distributions
     import GraphPPL: create_model, getorcreate!, NodeCreationOptions, LazyIndex
@@ -839,5 +840,4 @@
     @test_throws "`Matrix` cannot be used as a factor node. Both the arguments and the node are not stochastic." create_model(broken_beta_bernoulli()) do model, context 
         return (; y = getorcreate!(model, context, NodeCreationOptions(kind = :data), :y, LazyIndex(rand(10))))
     end
->>>>>>> 20a94586
-end+end
