--- conflicted
+++ resolved
@@ -367,12 +367,7 @@
     model = create_terminated_model(vector_model)
     ctx = getcontext(model)
     node = first(neighbors(model, ctx[:z][1]))
-<<<<<<< HEAD
-    @test getname.(neighbors(model, node; sorted = true)) == [:z, :x, :y]
-=======
     @test getname.(collect(neighbors(model, node; sorted = true))) == [:z, :x, :y]
-
->>>>>>> 3ae0fab3
 end
 
 @testitem "filter(::Predicate, ::Model)" begin
@@ -1283,9 +1278,6 @@
         var = make_node!(model, ctx, +, Broadcasted(:z), [x_, y_])
     end, x, y)
     @test size(z) == (2, 2)
-<<<<<<< HEAD
-=======
-
 end
 
 @testitem "getindex for StaticInterfaces" begin 
@@ -1297,5 +1289,4 @@
     for (i, interface) in enumerate(interfaces)
         @test sinterfaces[i] === interface
     end
->>>>>>> 3ae0fab3
 end