@testitem "__guard_f" begin
    import GraphPPL.__guard_f

    f(e::Expr) = 10
    @test __guard_f(f, 1) == 1
    @test __guard_f(f, :(1 + 1)) == 10
end

@testitem "apply_pipeline" begin
    import GraphPPL: apply_pipeline

    include("testutils.jl")

    @testset "Default `what_walk`" begin
        # `Pipeline` that finds all `Expr` nodes in the AST in the form of `:(x + 1)`
        # And replaces them with `:(x + 2)`
        function pipeline1(e::Expr)
            if e.head == :call && e.args[1] == :+ && e.args[3] === 1
                return Expr(:call, e.args[1], e.args[2], e.args[3] + 1)
            else
                return e
            end
        end

        input = :(x + 1)
        output = :(x + 2)
        @test_expression_generating apply_pipeline(input, pipeline1) output

        input = :(x + y)
        output = :(x + y)
        @test_expression_generating apply_pipeline(input, pipeline1) output

        input = :(x * 1)
        output = :(x * 1)
        @test_expression_generating apply_pipeline(input, pipeline1) output

        input = :(y ~ Normal(x + 1, z))
        output = :(y ~ Normal(x + 2, z))
        @test_expression_generating apply_pipeline(input, pipeline1) output
    end

<<<<<<< HEAD
    @testset "Guarded `what_walk`" begin
=======
    @testset "Guarded `what_walk`" begin 
>>>>>>> 5db23a5e
        # `Pipeline` that finds all `Expr` nodes in the AST in the form of `:(x + 1)`
        # And replaces them with `:(x + 2)` but guarded not to go inside `~` expression
        function pipeline2(e::Expr)
            if e.head == :call && e.args[1] == :+ && e.args[3] === 1
                return Expr(:call, e.args[1], e.args[2], e.args[3] + 1)
            else
                return e
            end
        end

        GraphPPL.what_walk(::typeof(pipeline2)) = GraphPPL.walk_until_occurrence(:(lhs_ ~ rhs_))

        input = :(x + 1)
        output = :(x + 2)
        @test_expression_generating apply_pipeline(input, pipeline2) output

        input = :(x + y)
        output = :(x + y)
        @test_expression_generating apply_pipeline(input, pipeline2) output

        input = :(x * 1)
        output = :(x * 1)
        @test_expression_generating apply_pipeline(input, pipeline2) output

        # Should not modift this one, since its guarded walk
        input = :(y ~ Normal(x + 1, z))
        output = :(y ~ Normal(x + 1, z))
        @test_expression_generating apply_pipeline(input, pipeline2) output
    end
end

@testitem "check_reserved_variable_names_model" begin
    import GraphPPL: apply_pipeline, check_reserved_variable_names_model

    include("testutils.jl")

    # Test 1: test that reserved variable name __parent_options__ throws an error
    input = quote
        __parent_options__ = 1
        x ~ Normal(0, 1)
    end
    @test_throws ErrorException apply_pipeline(input, check_reserved_variable_names_model)

    # Test 2: test that reserved variable name __debug__ throws an error
    input = quote
        __debug__ = 1
        x ~ Normal(0, 1)
    end
    @test_throws ErrorException apply_pipeline(input, check_reserved_variable_names_model)

    # Test 3: test that other variable names do not throw an error
    input = quote
        x = 1
        x ~ Normal(0, 1)
    end
    @test apply_pipeline(input, check_reserved_variable_names_model) == input
end

@testitem "check_incomplete_factorization_constraint" begin
    import GraphPPL: apply_pipeline, check_incomplete_factorization_constraint

    include("testutils.jl")

    input = quote
        q(x)q(y)
    end
    @test_throws ErrorException apply_pipeline(input, check_incomplete_factorization_constraint)

    input = quote
        q(x)q(y)q(z)
    end
    @test_throws ErrorException apply_pipeline(input, check_incomplete_factorization_constraint)

    input = quote
        q(x)
    end
    @test_throws ErrorException apply_pipeline(input, check_incomplete_factorization_constraint)

    input = quote
        q(x, y, z) = q(x)q(y)q(z)
    end
    @test apply_pipeline(input, check_incomplete_factorization_constraint) == input

    input = quote
        q(x)::MeanField()
    end
    @test apply_pipeline(input, check_incomplete_factorization_constraint) == input
end

@testitem "guarded_walk" begin
    import MacroTools: @capture
    import GraphPPL: guarded_walk

    include("testutils.jl")

    #Test 1: walk with indexing operation as guard
    g_walk = guarded_walk((x) -> x isa Expr && x.head == :ref)

    input = quote
        x[i + 1] + 1
    end

    output = quote
        sum(x[i + 1], 1)
    end

    result = g_walk(input) do x
        if @capture(x, (a_ + b_))
            return :(sum($a, $b))
        else
            return x
        end
    end

    @test_expression_generating result output

    #Test 2: walk with complexer guard function
    custom_guard(x) = x isa Expr && (x.head == :ref || x.head == :call)

    g_walk = guarded_walk(custom_guard)

    input = quote
        x[i + 1] * y[j - 1] + z[k + 2]()
    end

    output = quote
        sum(x[i + 1] * y[j - 1], z[k + 2]())
    end

    result = g_walk(input) do x
        if @capture(x, (a_ + b_))
            return :(sum($a, $b))
        else
            return x
        end
    end

    @test_expression_generating result output

    #Test 3: walk with guard function that always returns true
    g_walk = guarded_walk((x) -> true)

    input = quote
        x[i + 1] + 1
    end

    result = g_walk(input) do x
        if @capture(x, (a_ + b_))
            return :(sum($a, $b))
        else
            return x
        end
    end

    @test_expression_generating result input

    #Test 4: walk with guard function that should not go into body if created_by is key
    g_walk = guarded_walk((x) -> x isa Expr && :created_by ∈ x.args)
    input = quote
        x ~ Normal(0, 1) where {created_by = (x ~ Normal(0, 1))}
        y ~ Normal(0, 1) where {created_by = (y ~ Normal(0, 1))}
    end
    output = quote
        sum(x, Normal(0, 1) where {created_by = (x ~ Normal(0, 1))})
        sum(y, Normal(0, 1) where {created_by = (y ~ Normal(0, 1))})
    end
    result = g_walk(input) do x
        if @capture(x, (a_ ~ b_))
            return :(sum($a, $b))
        else
            return x
        end
    end
    @test_expression_generating result output
end

@testitem "save_expression_in_tilde" begin
    import GraphPPL: save_expression_in_tilde, apply_pipeline

    include("testutils.jl")

    # Test 1: save expression in tilde
    input = :(x ~ Normal(0, 1))
    output = :(x ~ Normal(0, 1) where {created_by = () -> :(x ~ Normal(0, 1))})
    @test_expression_generating save_expression_in_tilde(input) output

    # Test 2: save expression in tilde with multiple expressions
    input = quote
        x ~ Normal(0, 1)
        y ~ Normal(0, 1)
    end
    output = quote
        x ~ Normal(0, 1) where {created_by = () -> :(x ~ Normal(0, 1))}
        y ~ Normal(0, 1) where {created_by = () -> :(y ~ Normal(0, 1))}
    end
    @test_expression_generating apply_pipeline(input, save_expression_in_tilde) output

    # Test 3: save expression in tilde with broadcasted operation
    input = :(x .~ Normal(0, 1))
    output = :(x .~ Normal(0, 1) where {created_by = () -> :(x .~ Normal(0, 1))})
    @test_expression_generating save_expression_in_tilde(input) output

    # Test 4: save expression in tilde with multiple broadcast expressions
    input = quote
        x .~ Normal(0, 1)
        y .~ Normal(0, 1)
    end

    output = quote
        x .~ Normal(0, 1) where {created_by = () -> :(x .~ Normal(0, 1))}
        y .~ Normal(0, 1) where {created_by = () -> :(y .~ Normal(0, 1))}
    end

    @test_expression_generating apply_pipeline(input, save_expression_in_tilde) output

    # Test 5: save expression in tilde with deterministic operation
    input = :(x := Normal(0, 1))
    output = :(x := Normal(0, 1) where {created_by = () -> :(x := Normal(0, 1))})
    @test_expression_generating save_expression_in_tilde(input) output

    # Test 6: save expression in tilde with multiple deterministic expressions
    input = quote
        x := Normal(0, 1)
        y := Normal(0, 1)
    end

    output = quote
        x := Normal(0, 1) where {created_by = () -> :(x := Normal(0, 1))}
        y := Normal(0, 1) where {created_by = () -> :(y := Normal(0, 1))}
    end

    @test_expression_generating apply_pipeline(input, save_expression_in_tilde) output

    # Test 7: save expression in tilde with additional options
    input = quote
        x ~ Normal(0, 1) where {q = MeanField()}
        y ~ Normal(0, 1) where {q = MeanField()}
    end
    output = quote
        x ~ Normal(0, 1) where {q = MeanField(), created_by = () -> :(x ~ Normal(0, 1) where {q = MeanField()})}
        y ~ Normal(0, 1) where {q = MeanField(), created_by = () -> :(y ~ Normal(0, 1) where {q = MeanField()})}
    end
    @test_expression_generating apply_pipeline(input, save_expression_in_tilde) output

    # Test 8: with different variable names
    input = :(y ~ Normal(0, 1))
    output = :(y ~ Normal(0, 1) where {created_by = () -> :(y ~ Normal(0, 1))})
    @test_expression_generating save_expression_in_tilde(input) output

    # Test 9: with different parameter options
    input = :(x ~ Normal(0, 1) where {mu = 2.0, sigma = 0.5})
    output = :(x ~ Normal(0, 1) where {mu = 2.0, sigma = 0.5, created_by = () -> :(x ~ Normal(0, 1) where {mu = 2.0, sigma = 0.5})})
    @test_expression_generating save_expression_in_tilde(input) output

    # Test 10: with different parameter options
    input = :(y ~ Normal(0, 1) where {mu = 1.0})
    output = :(y ~ Normal(0, 1) where {mu = 1.0, created_by = () -> :(y ~ Normal(0, 1) where {mu = 1.0})})
    @test_expression_generating save_expression_in_tilde(input) output

    # Test 11: with no parameter options
    input = :(x ~ Normal(0, 1) where {})
    output = :(x ~ Normal(0, 1) where {created_by = () -> :(x ~ Normal(0, 1) where {})})

    # Test 12: check unmatching pattern
    input = quote
        for i in 1:10
            println(i)
            call_some_weird_function()
            x = i
        end
    end
    @test_expression_generating save_expression_in_tilde(input) input

    # Test 13: check matching pattern in loop
    input = quote
        for i in 1:10
            x[i] ~ Normal(0, 1)
        end
    end
    output = quote
        for i in 1:10
            x[i] ~ Normal(0, 1) where {created_by = () -> :(x[i] ~ Normal(0, 1))}
        end
    end
    @test_expression_generating save_expression_in_tilde(input) input

    # Test 14: check local statements
    input = quote
        local x ~ Normal(0, 1)
        local y ~ Normal(0, 1)
    end

    output = quote
        local x ~ (Normal(0, 1)) where {created_by = () -> :(local x ~ Normal(0, 1))}
        local y ~ (Normal(0, 1)) where {created_by = () -> :(local y ~ Normal(0, 1))}
    end

    @test_expression_generating save_expression_in_tilde(input) input

    # Test 15: check arithmetic operations
    input = quote
        x := a + b
    end
    output = quote
        x := (a + b) where {created_by = () -> :(x := a + b)}
    end
    @test_expression_generating save_expression_in_tilde(input) output

    # Test 16: test local for deterministic statement
    input = quote
        local x := a + b
    end
    output = quote
        local x := (a + b) where {created_by = () -> :(local x := a + b)}
    end
    @test_expression_generating save_expression_in_tilde(input) output

    # Test 17: test local for deterministic statement
    input = quote
        local x := (a + b) where {q = q(x)q(a)q(b)}
    end
    output = quote
        local x := (a + b) where {q = q(x)q(a)q(b), created_by = () -> :(local x := (a + b) where {q = q(x)q(a)q(b)})}
    end
    @test_expression_generating save_expression_in_tilde(input) output

    # Test 18: test local for broadcasting statement
    input = quote
        local x .~ Normal(μ, σ)
    end
    output = quote
        local x .~ Normal(μ, σ) where {created_by = () -> :(local x .~ Normal(μ, σ))}
    end
    @test_expression_generating save_expression_in_tilde(input) output

    # Test 19: test local for broadcasting statement
    input = quote
        local x .~ Normal(μ, σ) where {q = q(x)q(μ)q(σ)}
    end
    output = quote
        local x .~ Normal(μ, σ) where {q = q(x)q(μ)q(σ), created_by = () -> :(local x .~ Normal(μ, σ) where {q = q(x)q(μ)q(σ)})}
    end
    @test_expression_generating save_expression_in_tilde(input) output
end

@testitem "get_created_by" begin
    import GraphPPL.get_created_by

    include("testutils.jl")

    # Test 1: only created by
    input = [:(created_by = (x ~ Normal(0, 1)))]
    @test get_created_by(input) == :(x ~ Normal(0, 1))

    # Test 2: created by and other parameters
    input = [:(created_by = (x ~ Normal(0, 1))), :(q = MeanField())]
    @test get_created_by(input) == :(x ~ Normal(0, 1))

    # Test 3: created by and other parameters
    input = [:(created_by = (x ~ Normal(0, 1) where {q} = MeanField())), :(q = MeanField())]
    @test_expression_generating get_created_by(input) :(x ~ Normal(0, 1) where {q} = MeanField())

    @test_throws ErrorException get_created_by([:(q = MeanField())])
end

@testitem "convert_deterministic_statement" begin
    import GraphPPL: convert_deterministic_statement, apply_pipeline

    include("testutils.jl")

    # Test 1: no deterministic statement
    input = quote
        x ~ Normal(0, 1) where {created_by = (x ~ Normal(0, 1))}
        y ~ Normal(0, 1) where {created_by = (y ~ Normal(0, 1))}
    end
    @test_expression_generating apply_pipeline(input, convert_deterministic_statement) input

    # Test 2: deterministic statement
    input = quote
        x := Normal(0, 1) where {created_by = (x := Normal(0, 1))}
        y := Normal(0, 1) where {created_by = (y := Normal(0, 1))}
    end
    output = quote
        x ~ Normal(0, 1) where {created_by = (x := Normal(0, 1)), is_deterministic = true}
        y ~ Normal(0, 1) where {created_by = (y := Normal(0, 1)), is_deterministic = true}
    end
    @test_expression_generating apply_pipeline(input, convert_deterministic_statement) output

    # Test case 3: Input expression with multiple matching patterns
    input = quote
        x ~ Normal(0, 1) where {created_by = (x ~ Normal(0, 1))}
        y := Normal(0, 1) where {created_by = (y := Normal(0, 1))}
        z ~ Bernoulli(0.5) where {created_by = (z := Bernoulli(0.5))}
    end
    output = quote
        x ~ Normal(0, 1) where {created_by = (x ~ Normal(0, 1))}
        y ~ Normal(0, 1) where {created_by = (y := Normal(0, 1)), is_deterministic = true}
        z ~ Bernoulli(0.5) where {created_by = (z := Bernoulli(0.5))}
    end
    @test_expression_generating apply_pipeline(input, convert_deterministic_statement) output

    # Test case 5: Input expression with multiple matching patterns
    input = quote
        x := (a + b) where {q = q(x)q(a)q(b), created_by = (x := a + b where {q = q(x)q(a)q(b)})}
    end
    output = quote
        x ~ (a + b) where {q = q(x)q(a)q(b), created_by = (x := a + b where {q = q(x)q(a)q(b)}), is_deterministic = true}
    end
    @test_expression_generating apply_pipeline(input, convert_deterministic_statement) output
end

@testitem "convert_local_statement" begin
    import GraphPPL: convert_local_statement, apply_pipeline

    include("testutils.jl")

    # Test 1: one local statement
    input = quote
        local x ~ Normal(0, 1) where {created_by = (x ~ Normal(0, 1))}
    end
    output = quote
        x = GraphPPL.add_variable_node!(__model__, __context__, gensym(__model__, :x))
        x ~ Normal(0, 1) where {created_by = (x ~ Normal(0, 1))}
    end
    @test_expression_generating apply_pipeline(input, convert_local_statement) output

    # Test 2: two local statements
    input = quote
        local x ~ Normal(0, 1) where {created_by = (x ~ Normal(0, 1))}
        local y ~ Normal(0, 1) where {created_by = (y ~ Normal(0, 1))}
    end
    output = quote
        x = GraphPPL.add_variable_node!(__model__, __context__, gensym(__model__, :x))
        x ~ Normal(0, 1) where {created_by = (x ~ Normal(0, 1))}
        y = GraphPPL.add_variable_node!(__model__, __context__, gensym(__model__, :y))
        y ~ Normal(0, 1) where {created_by = (y ~ Normal(0, 1))}
    end
    @test_expression_generating apply_pipeline(input, convert_local_statement) output

    # Test 3: mixed local and non-local statements
    input = quote
        x ~ Normal(0, 1) where {created_by = (x ~ Normal(0, 1))}
        local y ~ Normal(0, 1) where {created_by = (y ~ Normal(0, 1))}
    end
    output = quote
        x ~ Normal(0, 1) where {created_by = (x ~ Normal(0, 1))}
        y = GraphPPL.add_variable_node!(__model__, __context__, gensym(__model__, :y))
        y ~ Normal(0, 1) where {created_by = (y ~ Normal(0, 1))}
    end

    @test_expression_generating apply_pipeline(input, convert_local_statement) output
    #Test 4: local statement with multiple matching patterns
    input = quote
        local x ~ Normal(a, b) where {q = q(x)q(a)q(b), created_by = (x ~ Normal(a, b) where {q = q(x)q(a)q(b)})}
    end
    output = quote
        x = GraphPPL.add_variable_node!(__model__, __context__, gensym(__model__, :x))
        x ~ Normal(a, b) where {q = q(x)q(a)q(b), created_by = (x ~ Normal(a, b) where {q = q(x)q(a)q(b)})}
    end
    @test_expression_generating apply_pipeline(input, convert_local_statement) output

    # Test 5: local statement with broadcasting statement
    input = quote
        local x .~ Normal(μ, σ) where {created_by = (x .~ Normal(μ, σ))}
    end
    output = quote
        x .~ Normal(μ, σ) where {created_by = (x .~ Normal(μ, σ))}
    end
    @test_expression_generating apply_pipeline(input, convert_local_statement) output
end

@testitem "is_kwargs_expression(::AbstractArray)" begin
    import MacroTools: @capture
    import GraphPPL: is_kwargs_expression

    include("testutils.jl")

    func_def = :(foo(a, b))
    @capture(func_def, (f_(args__)))
    @test !is_kwargs_expression(args)

    func_def = :(foo(a = a, b = b))
    @capture(func_def, (f_(args__)))
    @test is_kwargs_expression(args)

    empty_args = Expr(:tuple)
    @test !is_kwargs_expression(empty_args)

    empty_args = :(foo())
    @capture(empty_args, (f_(args__)))
    @test !is_kwargs_expression(args)

    mixed_args = :(foo(a, b, c = c))
    @capture(mixed_args, (f_(args__)))
    @test !is_kwargs_expression(args)

    nested_args = :(foo(a = a, b = b, c = (d = d)))
    @capture(nested_args, (f_(args__)))
    @test is_kwargs_expression(args)

    kwargs = :(foo(; a = a, b = b))
    @capture(kwargs, (f_(args__)))
    @test is_kwargs_expression(args)

    mixed_args = :(foo(a, b; c = c))
    @capture(mixed_args, (f_(args__)))
    @test !is_kwargs_expression(args)
end

@testitem "convert_to_kwargs_expression" begin
    import GraphPPL: convert_to_kwargs_expression, apply_pipeline

    include("testutils.jl")

    # Test 1: Input expression with ~ expression and args and kwargs expressions
    input = quote
        x ~ Normal(0, 1; a = 1, b = 2) where {created_by = (x ~ Normal(0, 1; a = 1, b = 2))}
    end
    output = input
    @test_expression_generating apply_pipeline(input, convert_to_kwargs_expression) output

    # Test 2: Input expression with ~ expression and args and kwargs expressions with symbols
    input = quote
        x ~ Normal(μ, σ; a = τ, b = θ) where {created_by = (x ~ Normal(μ, σ; a = τ, b = θ))}
    end
    output = input
    @test_expression_generating apply_pipeline(input, convert_to_kwargs_expression) output

    # Test 3: Input expression with ~ expression and only kwargs expression
    input = quote
        x ~ Normal(; a = 1, b = 2) where {created_by = (x ~ Normal(; a = 1, b = 2))}
    end
    output = input
    @test_expression_generating apply_pipeline(input, convert_to_kwargs_expression) output

    # Test 4: Input expression with ~ expression and only kwargs expression with symbols
    input = quote
        x ~ Normal(; a = τ, b = θ) where {created_by = (x ~ Normal(; a = τ, b = θ))}
    end
    output = input
    @test_expression_generating apply_pipeline(input, convert_to_kwargs_expression) output

    # Test 5: Input expression with ~ expression and only args expression
    input = quote
        x ~ Normal(0, 1) where {created_by = (x ~ Normal(0, 1))}
    end
    output = input
    @test_expression_generating apply_pipeline(input, convert_to_kwargs_expression) output

    # Test 6: Input expression with ~ expression and only args expression with symbols
    input = quote
        x ~ Normal(μ, σ) where {created_by = (x ~ Normal(μ, σ))}
    end
    output = input
    @test_expression_generating apply_pipeline(input, convert_to_kwargs_expression) output

    # Test 7: Input expression with ~ expression and named args expression
    input = quote
        x ~ Normal(μ = 0, σ = 1) where {created_by = (x ~ Normal(μ = 0, σ = 1))}
    end
    output = quote
        x ~ Normal(; μ = 0, σ = 1) where {created_by = (x ~ Normal(μ = 0, σ = 1))}
    end
    @test_expression_generating apply_pipeline(input, convert_to_kwargs_expression) output

    # Test 8: Input expression with ~ expression and named args expression with symbols
    input = quote
        x ~ Normal(μ = μ, σ = σ) where {created_by = (x ~ Normal(μ = μ, σ = σ))}
    end
    output = quote
        x ~ Normal(; μ = μ, σ = σ) where {created_by = (x ~ Normal(μ = μ, σ = σ))}
    end
    @test_expression_generating apply_pipeline(input, convert_to_kwargs_expression) output

    # Test 9: Input expression with .~ expression and args and kwargs expressions
    input = quote
        x .~ Normal(0, 1; a = 1, b = 2) where {created_by = (x .~ Normal(0, 1; a = 1, b = 2))}
    end
    output = input
    @test_expression_generating apply_pipeline(input, convert_to_kwargs_expression) output

    # Test 10: Input expression with .~ expression and args and kwargs expressions with symbols
    input = quote
        x .~ Normal(μ, σ; a = τ, b = θ) where {created_by = (x .~ Normal(μ, σ; a = τ, b = θ))}
    end
    output = input
    @test_expression_generating apply_pipeline(input, convert_to_kwargs_expression) output

    # Test 11: Input expression with .~ expression and only kwargs expression
    input = quote
        x .~ Normal(; a = 1, b = 2) where {created_by = (x .~ Normal(; a = 1, b = 2))}
    end
    output = input
    @test_expression_generating apply_pipeline(input, convert_to_kwargs_expression) output

    # Test 12: Input expression with .~ expression and only kwargs expression with symbols
    input = quote
        x .~ Normal(; a = τ, b = θ) where {created_by = (x .~ Normal(; a = τ, b = θ))}
    end
    output = input
    @test_expression_generating apply_pipeline(input, convert_to_kwargs_expression) output

    # Test 13: Input expression with .~ expression and only args expression
    input = quote
        x .~ Normal(0, 1) where {created_by = (x .~ Normal(0, 1))}
    end
    output = input
    @test_expression_generating apply_pipeline(input, convert_to_kwargs_expression) output

    # Test 14: Input expression with .~ expression and only args expression with symbols
    input = quote
        x .~ Normal(μ, σ) where {created_by = (x .~ Normal(μ, σ))}
    end
    output = input
    @test_expression_generating apply_pipeline(input, convert_to_kwargs_expression) output

    # Test 15: Input expression with .~ expression and named args expression
    input = quote
        x .~ Normal(μ = 0, σ = 1) where {created_by = (x .~ Normal(μ = 0, σ = 1))}
    end
    output = quote
        x .~ Normal(; μ = 0, σ = 1) where {created_by = (x .~ Normal(μ = 0, σ = 1))}
    end
    @test_expression_generating apply_pipeline(input, convert_to_kwargs_expression) output

    # Test 16: Input expression with .~ expression and named args expression with symbols
    input = quote
        x .~ Normal(μ = μ, σ = σ) where {created_by = (x .~ Normal(μ = μ, σ = σ))}
    end
    output = quote
        x .~ Normal(; μ = μ, σ = σ) where {created_by = (x .~ Normal(μ = μ, σ = σ))}
    end
    @test_expression_generating apply_pipeline(input, convert_to_kwargs_expression) output

    # Test 17: Input expression with := expression and args and kwargs expressions
    input = quote
        x := Normal(0, 1; a = 1, b = 2) where {created_by = (x := Normal(0, 1; a = 1, b = 2))}
    end
    output = input
    @test_expression_generating apply_pipeline(input, convert_to_kwargs_expression) output

    # Test 18: Input expression with := expression and args and kwargs expressions with symbols
    input = quote
        x := Normal(μ, σ; a = τ, b = θ) where {created_by = (x := Normal(μ, σ; a = τ, b = θ))}
    end
    output = input
    @test_expression_generating apply_pipeline(input, convert_to_kwargs_expression) output

    # Test 19: Input expression with := expression and only kwargs expression
    input = quote
        x := Normal(; a = 1, b = 2) where {created_by = (x := Normal(; a = 1, b = 2))}
    end
    output = input
    @test_expression_generating apply_pipeline(input, convert_to_kwargs_expression) output

    # Test 20: Input expression with := expression and only kwargs expression with symbols
    input = quote
        x := Normal(; a = τ, b = θ) where {created_by = (x := Normal(; a = τ, b = θ))}
    end
    output = input
    @test_expression_generating apply_pipeline(input, convert_to_kwargs_expression) output

    # Test 21: Input expression with := expression and only args expression
    input = quote
        x := Normal(0, 1) where {created_by = (x := Normal(0, 1))}
    end
    output = input
    @test_expression_generating apply_pipeline(input, convert_to_kwargs_expression) output

    # Test 22: Input expression with := expression and only args expression with symbols
    input = quote
        x := Normal(μ, σ) where {created_by = (x := Normal(μ, σ))}
    end
    output = input
    @test_expression_generating apply_pipeline(input, convert_to_kwargs_expression) output

    # Test 23: Input expression with := expression and named args as args expression
    input = quote
        x := Normal(μ = 0, σ = 1) where {created_by = (x := Normal(μ = 0, σ = 1))}
    end
    output = quote
        x := Normal(; μ = 0, σ = 1) where {created_by = (x := Normal(μ = 0, σ = 1))}
    end
    @test_expression_generating apply_pipeline(input, convert_to_kwargs_expression) output

    # Test 24: Input expression with := expression and named args as args expression with symbols
    input = quote
        x := Normal(μ = μ, σ = σ) where {created_by = (x := Normal(μ = μ, σ = σ))}
    end
    output = quote
        x := Normal(; μ = μ, σ = σ) where {created_by = (x := Normal(μ = μ, σ = σ))}
    end
    @test_expression_generating apply_pipeline(input, convert_to_kwargs_expression) output

    # Test 25: Input expression with ~ expression and additional arguments in where clause
    input = quote
        x ~ Normal(0, 1) where {q = MeanField(), created_by = (x ~ Normal(0, 1)) where {q} = MeanField()}
    end
    output = input
    @test_expression_generating apply_pipeline(input, convert_to_kwargs_expression) output

    # Test 26: Input expression with nested call in rhs
    input = quote
        x ~ Normal(Normal(0, 1)) where {created_by = (x ~ Normal(Normal(0, 1)))}
    end
    output = input
    @test_expression_generating apply_pipeline(input, convert_to_kwargs_expression) output

    # Test 27: Input expression with additional where clause on rhs
    input = quote
        x ~ Normal(μ = μ, σ = σ) where {created_by = (x ~ Normal(μ = μ, σ = σ) where {q = MeanField()}), q = MeanField()}
    end
    output = quote
        x ~ Normal(; μ = μ, σ = σ) where {created_by = (x ~ Normal(μ = μ, σ = σ) where {q = MeanField()}), q = MeanField()}
    end
    @test_expression_generating apply_pipeline(input, convert_to_kwargs_expression) output
end

@testitem "convert_to_anonymous" begin
    import GraphPPL: convert_to_anonymous, apply_pipeline

    include("testutils.jl")

    # Test 1: convert function to anonymous function
    input = quote
        Normal(0, 1)
    end
    created_by = :(x ~ Normal(0, 1))
    output = quote
        let var"#anon" = GraphPPL.create_anonymous_variable!(__model__, __context__)
            var"#anon" ~ Normal(0, 1) where {anonymous = true, created_by = x ~ Normal(0, 1)}
        end
    end
    @test_expression_generating convert_to_anonymous(input, created_by) output

    # Test 2: leave number expression
    input = quote
        1
    end
    created_by = :(x ~ Normal(0, 1))
    output = input
    @test_expression_generating convert_to_anonymous(input, created_by) output

    # Test 3: leave symbol expression
    input = quote
        :x
    end
    created_by = :(x ~ Normal(0, 1))
    output = input
    @test_expression_generating convert_to_anonymous(input, created_by) output
end

@testitem "not_enter_indexed_walk" begin
    import GraphPPL: not_enter_indexed_walk

    include("testutils.jl")

    # Test 1: not enter indexed walk
    input = quote
        x[1] ~ y[10 + 1]
    end
    result = not_enter_indexed_walk(input) do x
        @test x != 1
        return x
    end

    # Test 2: not enter indexed walk with begin or end
    input = quote
        x[begin] + x[end]
    end
    result = not_enter_indexed_walk(input) do x
        @test x != :begin && x != :end
        return x
    end
end

@testitem "convert_anonymous_variables" begin
    import GraphPPL: convert_anonymous_variables, apply_pipeline

    include("testutils.jl")

    #Test 1: Input expression with a function call in rhs arguments
    input = quote
        x ~ Normal(Normal(0, 1), 1) where {created_by = (x ~ Normal(Normal(0, 1), 1))}
    end
    output = quote
        x ~ Normal(
            let var"#anon" = GraphPPL.create_anonymous_variable!(__model__, __context__)
                var"#anon" ~ Normal(0, 1) where {anonymous = true, created_by = x ~ Normal(Normal(0, 1), 1)}
            end,
            1
        ) where {created_by = (x ~ Normal(Normal(0, 1), 1))}
    end
    @test_expression_generating apply_pipeline(input, convert_anonymous_variables) output

    #Test 2: Input expression without pattern matching
    input = quote
        x ~ Normal(0, 1) where {created_by = (x ~ Normal(0, 1))}
    end
    output = quote
        x ~ Normal(0, 1) where {created_by = (x ~ Normal(0, 1))}
    end
    @test_expression_generating apply_pipeline(input, convert_anonymous_variables) output

    #Test 3: Input expression with a function call as kwargs
    input = quote
        x ~ Normal(; μ = Normal(0, 1), σ = 1) where {created_by = (x ~ Normal(; μ = Normal(0, 1), σ = 1))}
    end
    output = quote
        x ~ Normal(;
            μ = let var"#anon" = GraphPPL.create_anonymous_variable!(__model__, __context__)
                var"#anon" ~ Normal(0, 1) where {anonymous = true, created_by = x ~ Normal(; μ = Normal(0, 1), σ = 1)}
            end, σ = 1
        ) where {created_by = (x ~ Normal(; μ = Normal(0, 1), σ = 1))}
    end
    @test_expression_generating apply_pipeline(input, convert_anonymous_variables) output

    #Test 4: Input expression without pattern matching and kwargs
    input = quote
        x ~ Normal(; μ = 0, σ = 1) where {created_by = (x ~ Normal(μ = 0, σ = 1))}
    end
    output = quote
        x ~ Normal(; μ = 0, σ = 1) where {created_by = (x ~ Normal(μ = 0, σ = 1))}
    end
    @test_expression_generating apply_pipeline(input, convert_anonymous_variables) output

    #Test 5: Input expression with multiple function calls in rhs arguments
    input = quote
        x ~ Normal(Normal(0, 1), Normal(0, 1)) where {created_by = (x ~ Normal(Normal(0, 1), Normal(0, 1)))}
    end
    output = quote
        x ~ Normal(
            let var"#anon1" = GraphPPL.create_anonymous_variable!(__model__, __context__)
                var"#anon1" ~ Normal(0, 1) where {anonymous = true, created_by = x ~ Normal(Normal(0, 1), Normal(0, 1))}
            end,
            let var"#anon2" = GraphPPL.create_anonymous_variable!(__model__, __context__)
                var"#anon2" ~ Normal(0, 1) where {anonymous = true, created_by = x ~ Normal(Normal(0, 1), Normal(0, 1))}
            end
        ) where {created_by = (x ~ Normal(Normal(0, 1), Normal(0, 1)))}
    end
    @test_expression_generating apply_pipeline(input, convert_anonymous_variables) output

    #Test 6: Input expression with multiple function calls in rhs arguments and kwargs
    input = quote
        x ~ Normal(; μ = Normal(0, 1), σ = Normal(0, 1)) where {created_by = (x ~ Normal(; μ = Normal(0, 1), σ = Normal(0, 1)))}
    end
    output = quote
        x ~ Normal(;
            μ = let var"#anon1" = GraphPPL.create_anonymous_variable!(__model__, __context__)
                var"#anon1" ~ Normal(0, 1) where {anonymous = true, created_by = x ~ Normal(; μ = Normal(0, 1), σ = Normal(0, 1))}
            end,
            σ = let var"#anon2" = GraphPPL.create_anonymous_variable!(__model__, __context__)
                var"#anon2" ~ Normal(0, 1) where {anonymous = true, created_by = x ~ Normal(; μ = Normal(0, 1), σ = Normal(0, 1))}
            end
        ) where {created_by = (x ~ Normal(; μ = Normal(0, 1), σ = Normal(0, 1)))}
    end
    @test_expression_generating apply_pipeline(input, convert_anonymous_variables) output

    #Test 7: Input expression with nested function call in rhs arguments
    input = quote
        x ~ Normal(Normal(Normal(0, 1), 1), 1) where {created_by = (x ~ Normal(Normal(Normal(0, 1), 1), 1))}
    end
    output = quote
        x ~ Normal(
            let var"#anon1" = GraphPPL.create_anonymous_variable!(__model__, __context__)
                var"#anon1" ~ Normal(
                    let var"#anon2" = GraphPPL.create_anonymous_variable!(__model__, __context__)
                        var"#anon2" ~ Normal(0, 1) where {anonymous = true, created_by = x ~ Normal(Normal(Normal(0, 1), 1), 1)}
                    end,
                    1
                ) where {anonymous = true, created_by = x ~ Normal(Normal(Normal(0, 1), 1), 1)}
            end,
            1
        ) where {created_by = (x ~ Normal(Normal(Normal(0, 1), 1), 1))}
    end

    @test_expression_generating apply_pipeline(input, convert_anonymous_variables) output

    #Test 8: Input expression with nested function call in rhs arguments and kwargs and additional where clause
    input = quote
        x ~ Normal(
            Normal(Normal(0, 1), 1), 1
        ) where {q = MeanField(), created_by = (x ~ Normal(Normal(Normal(0, 1), 1), 1) where {q = MeanField()})}
    end
    output = quote
        x ~ Normal(
            let var"#anon1" = GraphPPL.create_anonymous_variable!(__model__, __context__)
                var"#anon1" ~ Normal(
                    let var"#anon2" = GraphPPL.create_anonymous_variable!(__model__, __context__)
                        var"#anon2" ~ Normal(
                            0, 1
                        ) where {anonymous = true, created_by = x ~ Normal(Normal(Normal(0, 1), 1), 1) where {q = MeanField()}}
                    end,
                    1
                ) where {anonymous = true, created_by = x ~ Normal(Normal(Normal(0, 1), 1), 1) where {q = MeanField()}}
            end,
            1
        ) where {q = MeanField(), created_by = (x ~ Normal(Normal(Normal(0, 1), 1), 1) where {q = MeanField()})}
    end
    @test_expression_generating apply_pipeline(input, convert_anonymous_variables) output

    # Test 9: Input expression with arithmetic indexed call on rhs
    input = quote
        x ~ Normal(x[i - 1], 1) where {created_by = (x ~ Normal(y[i - 1], 1))}
    end
    output = input
    @test_expression_generating apply_pipeline(input, convert_anonymous_variables) output

    # Test 10: Input expression with broadcasted call
    input = quote
        x .~ Normal(
            Normal(Normal(0, 1), 1), 1
        ) where {q = MeanField(), created_by = (x ~ Normal(Normal(Normal(0, 1), 1), 1) where {q = MeanField()})}
    end
    output = quote
        x .~ Normal(
            let var"#anon1" = GraphPPL.create_anonymous_variable!(__model__, __context__)
                var"#anon1" ~ Normal(
                    let var"#anon2" = GraphPPL.create_anonymous_variable!(__model__, __context__)
                        var"#anon2" ~ Normal(
                            0, 1
                        ) where {anonymous = true, created_by = x ~ Normal(Normal(Normal(0, 1), 1), 1) where {q = MeanField()}}
                    end,
                    1
                ) where {anonymous = true, created_by = x ~ Normal(Normal(Normal(0, 1), 1), 1) where {q = MeanField()}}
            end,
            1
        ) where {q = MeanField(), created_by = (x ~ Normal(Normal(Normal(0, 1), 1), 1) where {q = MeanField()})}
    end
    @test_expression_generating apply_pipeline(input, convert_anonymous_variables) output
end

@testitem "add_get_or_create_expression" begin
    import GraphPPL: add_get_or_create_expression, apply_pipeline

    include("testutils.jl")

    #Test 1: test scalar variable
    input = quote
        x ~ Normal(0, 1) where {created_by = (x ~ Normal(0, 1))}
    end
    output = quote
        x = if !@isdefined(x)
            GraphPPL.getorcreate!(__model__, __context__, :x, nothing)
        else
            (GraphPPL.check_variate_compatability(x, nothing) ? x : GraphPPL.getorcreate!(__model__, __context__, :x, nothing))
        end
        x ~ Normal(0, 1) where {created_by = (x ~ Normal(0, 1))}
    end
    @test_expression_generating apply_pipeline(input, add_get_or_create_expression) output

    #Test 2: test vector variable 
    input = quote
        x[1] ~ Normal(0, 1) where {created_by = (x[1] ~ Normal(0, 1))}
    end
    output = quote
        x = if !@isdefined(x)
            GraphPPL.getorcreate!(__model__, __context__, :x, 1)
        else
            (GraphPPL.check_variate_compatability(x, 1) ? x : GraphPPL.getorcreate!(__model__, __context__, :x, 1))
        end
        x[1] ~ Normal(0, 1) where {created_by = (x[1] ~ Normal(0, 1))}
    end
    @test_expression_generating apply_pipeline(input, add_get_or_create_expression) output

    #Test 3: test matrix variable
    input = quote
        x[1, 2] ~ Normal(0, 1) where {created_by = (x[1, 2] ~ Normal(0, 1))}
    end
    output = quote
        x = if !@isdefined(x)
            GraphPPL.getorcreate!(__model__, __context__, :x, 1, 2)
        else
            (GraphPPL.check_variate_compatability(x, 1, 2) ? x : GraphPPL.getorcreate!(__model__, __context__, :x, 1, 2))
        end
        x[1, 2] ~ Normal(0, 1) where {created_by = (x[1, 2] ~ Normal(0, 1))}
    end
    @test_expression_generating apply_pipeline(input, add_get_or_create_expression) output

    #Test 4: test vector variable with variable as index
    input = quote
        x[i] ~ Normal(0, 1) where {created_by = (x[i] ~ Normal(0, 1))}
    end
    output = quote
        x = if !@isdefined(x)
            GraphPPL.getorcreate!(__model__, __context__, :x, i)
        else
            (GraphPPL.check_variate_compatability(x, i) ? x : GraphPPL.getorcreate!(__model__, __context__, :x, i))
        end
        x[i] ~ Normal(0, 1) where {created_by = (x[i] ~ Normal(0, 1))}
    end
    @test_expression_generating apply_pipeline(input, add_get_or_create_expression) output

    #Test 5: test matrix variable with symbol as index
    input = quote
        x[i, j] ~ Normal(0, 1) where {created_by = (x[i, j] ~ Normal(0, 1))}
    end
    output = quote
        x = if !@isdefined(x)
            GraphPPL.getorcreate!(__model__, __context__, :x, i, j)
        else
            (GraphPPL.check_variate_compatability(x, i, j) ? x : GraphPPL.getorcreate!(__model__, __context__, :x, i, j))
        end
        x[i, j] ~ Normal(0, 1) where {created_by = (x[i, j] ~ Normal(0, 1))}
    end
    @test_expression_generating apply_pipeline(input, add_get_or_create_expression) output

    #Test 4: test function call  in parameters on rhs
    sym = gensym(:anon)
    input = quote
        x ~ Normal(
            begin
                $sym ~ Normal(0, 1) where {anonymous = true, created_by = x ~ Normal(Normal(0, 1), 1)}
            end,
            1
        ) where {created_by = (x ~ Normal(Normal(0, 1), 1))}
    end
    output = quote
        x = if !@isdefined(x)
            GraphPPL.getorcreate!(__model__, __context__, :x, nothing)
        else
            (GraphPPL.check_variate_compatability(x, nothing) ? x : GraphPPL.getorcreate!(__model__, __context__, :x, nothing))
        end
        x ~ Normal(
            begin
                $sym = if !@isdefined($sym)
                    GraphPPL.getorcreate!(__model__, __context__, $(QuoteNode(sym)), nothing)
                else
                    (
                        if GraphPPL.check_variate_compatability($sym, nothing)
                            $sym
                        else
                            GraphPPL.getorcreate!(__model__, __context__, $(QuoteNode(sym)), nothing)
                        end
                    )
                end
                $sym ~ Normal(0, 1) where {anonymous = true, created_by = x ~ Normal(Normal(0, 1), 1)}
            end,
            1
        ) where {created_by = (x ~ Normal(Normal(0, 1), 1))}
    end
    @test_expression_generating apply_pipeline(input, add_get_or_create_expression) output

    # Test 5: Input expression with NodeLabel on rhs
    input = quote
        y ~ x where {created_by = (y := x), is_deterministic = true}
    end
    output = quote
        y = if !@isdefined(y)
            GraphPPL.getorcreate!(__model__, __context__, :y, nothing)
        else
            (GraphPPL.check_variate_compatability(y, nothing) ? y : GraphPPL.getorcreate!(__model__, __context__, :y, nothing))
        end
        y ~ x where {created_by = (y := x), is_deterministic = true}
    end
    @test_expression_generating apply_pipeline(input, add_get_or_create_expression) output

    # Test 6: Input expression with additional options on rhs
    input = quote
        x ~ Normal(0, 1) where {created_by = (x ~ Normal(0, 1) where {q = q(x)q(y)}), q = q(x)q(y)}
    end
    output = quote
        x = if !@isdefined(x)
            GraphPPL.getorcreate!(__model__, __context__, :x, nothing)
        else
            (GraphPPL.check_variate_compatability(x, nothing) ? x : GraphPPL.getorcreate!(__model__, __context__, :x, nothing))
        end
        x ~ Normal(0, 1) where {created_by = (x ~ Normal(0, 1) where {q = q(x)q(y)}), q = q(x)q(y)}
    end
    @test_expression_generating apply_pipeline(input, add_get_or_create_expression) output
end

@testitem "generate_get_or_create" begin
    import GraphPPL: generate_get_or_create, apply_pipeline

    include("testutils.jl")

    # Test 1: test scalar variable
    output = generate_get_or_create(:x, :x, nothing)
    desired_result = quote
        x = if !@isdefined(x)
            GraphPPL.getorcreate!(__model__, __context__, :x, nothing)
        else
            (GraphPPL.check_variate_compatability(x, nothing) ? x : GraphPPL.getorcreate!(__model__, __context__, :x, nothing))
        end
    end
    @test_expression_generating output desired_result

    # Test 2: test vector variable
    output = generate_get_or_create(:x, :(x[1]), [1])
    desired_result = quote
        x = if !@isdefined(x)
            GraphPPL.getorcreate!(__model__, __context__, :x, 1)
        else
            (GraphPPL.check_variate_compatability(x, 1) ? x : GraphPPL.getorcreate!(__model__, __context__, :x, 1))
        end
    end
    @test_expression_generating output desired_result

    # Test 3: test matrix variable
    output = generate_get_or_create(:x, :(x[1, 2]), [1, 2])
    desired_result = quote
        x = if !@isdefined(x)
            GraphPPL.getorcreate!(__model__, __context__, :x, 1, 2)
        else
            (GraphPPL.check_variate_compatability(x, 1, 2) ? x : GraphPPL.getorcreate!(__model__, __context__, :x, 1, 2))
        end
    end
    @test_expression_generating output desired_result

    # Test 5: test symbol-indexed variable
    output = generate_get_or_create(:x, :(x[i, j]), [:i, :j])
    desired_result = quote
        x = if !@isdefined(x)
            GraphPPL.getorcreate!(__model__, __context__, :x, i, j)
        else
            (GraphPPL.check_variate_compatability(x, i, j) ? x : GraphPPL.getorcreate!(__model__, __context__, :x, i, j))
        end
    end
    @test_expression_generating output desired_result

    # Test 6: test vector of single symbol
    output = generate_get_or_create(:x, :(x[i]), [:i])
    desired_result = quote
        x = if !@isdefined(x)
            GraphPPL.getorcreate!(__model__, __context__, :x, i)
        else
            (GraphPPL.check_variate_compatability(x, i) ? x : GraphPPL.getorcreate!(__model__, __context__, :x, i))
        end
    end
    @test_expression_generating output desired_result

    # Test 7: test vector of symbols
    output = generate_get_or_create(:x, :(x[i, j]), [:i, :j])
    desired_result = quote
        x = if !@isdefined(x)
            GraphPPL.getorcreate!(__model__, __context__, :x, i, j)
        else
            (GraphPPL.check_variate_compatability(x, i, j) ? x : GraphPPL.getorcreate!(__model__, __context__, :x, i, j))
        end
    end
    @test_expression_generating output desired_result

    # Test 8: test error if un-unrollable index
    @test_throws MethodError generate_get_or_create(:x, 1, 2)

    # Test 9: test error if un-unrollable index
    @test_throws MethodError generate_get_or_create(:x, prod(0, 1))
end

@testitem "keyword_expressions_to_named_tuple" begin
    import MacroTools: @capture
    import GraphPPL: keyword_expressions_to_named_tuple, apply_pipeline, convert_to_kwargs_expression

    include("testutils.jl")

    expr = [:($(Expr(:kw, :in1, :y))), :($(Expr(:kw, :in2, :z)))]
    @test keyword_expressions_to_named_tuple(expr) == :((in1 = y, in2 = z))

    expr = quote
        x ~ Normal(; μ = 0, σ = 1)
    end
    @capture(expr, (lhs_ ~ f_(; kwargs__)))
    @test keyword_expressions_to_named_tuple(kwargs) == :((μ = 0, σ = 1))

    input = quote
        x ~ Normal(0, 1; a = 1, b = 2) where {created_by = (x ~ Normal(0, 1; a = 1, b = 2))}
    end
    @capture(input, (lhs_ ~ f_(args__; kwargs__) where {options__}))
    @test keyword_expressions_to_named_tuple(kwargs) == :((a = 1, b = 2))

    input = quote
        x ~ Normal(μ, σ; a = 1, b = 2) where {created_by = (x ~ Normal(μ, σ; a = 1, b = 2))}
    end
    @capture(input, (lhs_ ~ f_(args__; kwargs__) where {options__}))
    @test keyword_expressions_to_named_tuple(kwargs) == :((a = 1, b = 2))
end

@testitem "convert_tilde_expression" begin
    import GraphPPL: convert_tilde_expression, apply_pipeline

    include("testutils.jl")

    # Test 1: Test regular node creation input
    input = quote
        x ~ sum(0, 1) where {created_by = :(x ~ Normal(0, 1))}
    end
    output = quote
        begin
            var"#node", var"#var" = GraphPPL.make_node!(
                __model__,
                __context__,
                GraphPPL.NodeCreationOptions((; created_by = :(x ~ Normal(0, 1)))),
                sum,
                GraphPPL.proxylabel(:x, nothing, x),
                (0, 1)
            )
            var"#var"
        end
    end
    @test_expression_generating apply_pipeline(input, convert_tilde_expression) output

    # Test 2: Test regular node creation input with kwargs
    input = quote
        x ~ sum(; μ = 0, σ = 1) where {created_by = :(x ~ sum(μ = 0, σ = 1))}
    end
    output = quote
        begin
            var"#node", var"#var" = GraphPPL.make_node!(
                __model__,
                __context__,
                GraphPPL.NodeCreationOptions((; created_by = :(x ~ sum(μ = 0, σ = 1)),)),
                sum,
                GraphPPL.proxylabel(:x, nothing, x),
                (μ = 0, σ = 1)
            )
            var"#var"
        end
    end
    @test_expression_generating apply_pipeline(input, convert_tilde_expression) output

    # Test 3: Test regular node creation with indexed input
    input = quote
        x[i] ~ sum(μ[i], σ[i]) where {created_by = :(x[i] ~ sum(μ[i], σ[i]))}
    end
    output = quote
        begin
            var"#node", var"#var" = GraphPPL.make_node!(
                __model__,
                __context__,
                GraphPPL.NodeCreationOptions((; created_by = :(x[i] ~ sum(μ[i], σ[i])))),
                sum,
                GraphPPL.proxylabel(:x, (i,), x),
                (GraphPPL.proxylabel(:μ, (i,), μ), GraphPPL.proxylabel(:σ, (i,), σ))
            )
            var"#var"
        end
    end
    @test_expression_generating apply_pipeline(input, convert_tilde_expression) output

    # Test 4: Test node creation with anonymous variable
    input = quote
        z ~ (
            Normal(
                let anon_1 = GraphPPL.create_anonymous_variable!(__model__, __context__)
                    anon_1 ~ ((x + 1) where {anonymous = true, created_by = :(z ~ Normal(x + 1, y))})
                end,
                y
            ) where {(created_by = :(z ~ Normal(x + 1, y)))}
        )
    end
    output = quote
        begin
            var"#node", var"#var" = GraphPPL.make_node!(
                __model__,
                __context__,
                GraphPPL.NodeCreationOptions((; created_by = :(z ~ Normal(x + 1, y)))),
                Normal,
                GraphPPL.proxylabel(:z, nothing, z),
                (
                    (
                        let anon_1 = GraphPPL.create_anonymous_variable!(__model__, __context__)
                            begin
                                var"#node2", var"#var2" = GraphPPL.make_node!(
                                    __model__,
                                    __context__,
                                    GraphPPL.NodeCreationOptions((; anonymous = true, created_by = :(z ~ Normal(x + 1, y)))),
                                    +,
                                    GraphPPL.proxylabel(:anon_1, nothing, anon_1),
                                    (GraphPPL.proxylabel(:x, nothing, x), 1)
                                )
                                var"#var2"
                            end
                        end
                    ),
                    GraphPPL.proxylabel(:y, nothing, y)
                )
            )
            var"#var"
        end
    end
    @test_expression_generating apply_pipeline(input, convert_tilde_expression) output

    # Test 5: Test node creation with non-function on rhs

    input = quote
        x ~ y where {created_by = :(x := y), is_deterministic = true}
    end
    output = quote
        begin
            var"#node", var"#var" = GraphPPL.make_node!(
                __model__,
                __context__,
                GraphPPL.NodeCreationOptions((; created_by = :(x := y), is_deterministic = true)),
                y,
                GraphPPL.proxylabel(:x, nothing, x),
                $nothing
            )
            var"#var"
        end
    end
    @test_expression_generating apply_pipeline(input, convert_tilde_expression) output

    # Test 6: Test node creation with non-function on rhs with indexed statement

    input = quote
        x[i] ~ y where {created_by = :(x[i] := y), is_deterministic = true}
    end
    output = quote
        begin
            var"#node", var"#var" = GraphPPL.make_node!(
                __model__,
                __context__,
                GraphPPL.NodeCreationOptions((; created_by = :(x[i] := y), is_deterministic = true)),
                y,
                GraphPPL.proxylabel(:x, (i,), x),
                $nothing
            )
            var"#var"
        end
    end
    @test_expression_generating apply_pipeline(input, convert_tilde_expression) output

    # Test 7: Test node creation with non-function on rhs with multidimensional array

    input = quote
        x[i, j] ~ y where {created_by = :(x[i, j] := y), is_deterministic = true}
    end
    output = quote
        begin
            var"#node", var"#var" = GraphPPL.make_node!(
                __model__,
                __context__,
                GraphPPL.NodeCreationOptions((; created_by = :(x[i, j] := y), is_deterministic = true)),
                y,
                GraphPPL.proxylabel(:x, (i, j), x),
                $nothing
            )
            var"#var"
        end
    end
    @test_expression_generating apply_pipeline(input, convert_tilde_expression) output

    # Test 8: Test node creation with mixed args and kwargs on rhs
    input = quote
        x ~ sum(1, 2; σ = 1, μ = 2) where {created_by = :(x ~ sum(1, 2; σ = 1, μ = 2))}
    end
    output = quote
        begin
            var"#node", var"#var" = GraphPPL.make_node!(
                __model__,
                __context__,
                GraphPPL.NodeCreationOptions((; created_by = :(x ~ sum(1, 2; σ = 1, μ = 2)))),
                sum,
                GraphPPL.proxylabel(:x, nothing, x),
                GraphPPL.MixedArguments((1, 2), (σ = 1, μ = 2))
            )
            var"#var"
        end
    end
    @test_expression_generating apply_pipeline(input, convert_tilde_expression) output

    # Test 9: Test node creation with additional options
    input = quote
        x ~ sum(μ, σ) where {created_by = :(x ~ sum(μ, σ) where {q = q(μ)q(σ)}), q = q(μ)q(σ)}
    end
    output = quote
        begin
            var"#node", var"#var" = GraphPPL.make_node!(
                __model__,
                __context__,
                GraphPPL.NodeCreationOptions((; created_by = :(x ~ sum(μ, σ) where {q = q(μ)q(σ)}), q = q(μ)q(σ))),
                sum,
                GraphPPL.proxylabel(:x, nothing, x),
                (GraphPPL.proxylabel(:μ, nothing, μ), GraphPPL.proxylabel(:σ, nothing, σ))
            )
            var"#var"
        end
    end
    @test_expression_generating apply_pipeline(input, convert_tilde_expression) output

    # Test 10: Test node creation with kwargs and symbols_to_expression
    input = quote
        y ~ (Normal(; μ = x, σ = σ) where {created_by = :(y ~ Normal(μ = x, σ = σ))})
    end
    output = quote
        begin
            var"#node", var"#var" = GraphPPL.make_node!(
                __model__,
                __context__,
                GraphPPL.NodeCreationOptions((; created_by = :(y ~ Normal(μ = x, σ = σ)),)),
                Normal,
                GraphPPL.proxylabel(:y, nothing, y),
                (μ = GraphPPL.proxylabel(:x, nothing, x), σ = GraphPPL.proxylabel(:σ, nothing, σ))
            )
            var"#var"
        end
    end
    @test_expression_generating apply_pipeline(input, convert_tilde_expression) output

    input = quote
        y ~ prior() where {created_by = :(y ~ prior())}
    end
    output = quote
        begin
            var"#node", var"#var" = GraphPPL.make_node!(
                __model__,
                __context__,
                GraphPPL.NodeCreationOptions((; created_by = :(y ~ prior()),)),
                prior,
                GraphPPL.proxylabel(:y, nothing, y),
                ()
            )
            var"#var"
        end
    end
    @test_expression_generating apply_pipeline(input, convert_tilde_expression) output

    # Test 11: Test node creation with broadcasting call
    input = quote
        a .~ (Normal(μ, σ) where {created_by = :(a .~ Normal(μ, σ))})
    end
    invars = MacroTools.gensym_ids.(gensym.((:μ, :σ)))
    output = quote
        a = broadcast(μ, σ) do $(invars...)
            return GraphPPL.make_node!(
                __model__,
                __context__,
                GraphPPL.NodeCreationOptions((; created_by = :(a .~ Normal(μ, σ)),)),
                Normal,
                GraphPPL.Broadcasted(:a),
                $(Expr(:tuple, invars...))
            )
        end
        a = GraphPPL.ResizableArray(a)
        __context__[:a] = a
    end
    @test_expression_generating_broken apply_pipeline(input, convert_tilde_expression) output

    # Test 12: Test node creation with broadcasting call with kwargs
    input = quote
        a .~ (Normal(; μ = μ, σ = σ) where {created_by = :(a .~ Normal(μ = μ, σ = σ))})
    end
    invars = MacroTools.gensym_ids.(gensym.((:μ, :σ)))
    output = quote
        a = broadcast(μ, σ) do $(invars...)
            return GraphPPL.make_node!(
                __model__,
                __context__,
                GraphPPL.NodeCreationOptions((; created_by = :(a .~ Normal(μ = μ, σ = σ)),)),
                Normal,
                GraphPPL.Broadcasted(:a),
                (μ = $(invars[1]), σ = $(invars[2]))
            )
        end
        a = GraphPPL.ResizableArray(a)
        __context__[:a] = a
    end
    @test_expression_generating_broken apply_pipeline(input, convert_tilde_expression) output

    # Test 13: Test node creation with broadcasting call with mixed args and kwargs
    input = quote
        a .~ (some_node(a, b; μ = μ, σ = σ) where {created_by = :(a .~ some_node(a, b; μ = μ, σ = σ),)})
    end
    invars = MacroTools.gensym_ids.(gensym.((:a, :b, :μ, :σ)))
    output = quote
        a = broadcast(a, b, μ, σ) do $(invars...)
            return GraphPPL.make_node!(
                __model__,
                __context__,
                GraphPPL.NodeCreationOptions((; created_by = :(a .~ some_node(a, b; μ = μ, σ = σ),))),
                some_node,
                GraphPPL.Broadcasted(:a),
                GraphPPL.MixedArguments(($(invars[1:2]...),), (μ = $(invars[3]), σ = $(invars[4])))
            )
        end
        a = GraphPPL.ResizableArray(a)
        __context__[:a] = a
    end
    @test_expression_generating_broken apply_pipeline(input, convert_tilde_expression) output
end

@testitem "options_vector_to_factoroptions" begin
    import GraphPPL: options_vector_to_named_tuple

    include("testutils.jl")

    # Test 1: Test with empty input
    input = []
    output = :((;))
    @test options_vector_to_named_tuple(input) == output

    # Test 2: Test with input with two clauses

    input = [:(anonymous = true), :(created_by = :(x ~ Normal(Normal(0, 1), 0)))]
    output = :((; anonymous = true, created_by = :(x ~ Normal(Normal(0, 1), 0))))
    @test options_vector_to_named_tuple(input) == output

    # Test 3: Test with factorized input on rhs
    input = [:(q = q(y_mean)q(y_var)q(y))]
    output = :((; q = q(y_mean)q(y_var)q(y),))
    @test options_vector_to_named_tuple(input) == output

    # Test 4. Test invalid options spec 
    input = [:a]
    @test_throws ErrorException options_vector_to_named_tuple(input)

    # Test 5. Test invalid options spec 
    input = [:("hello")]
    @test_throws ErrorException options_vector_to_named_tuple(input)
end

@testitem "model_macro_interior" begin
    using LinearAlgebra, MetaGraphsNext, Graphs
    import GraphPPL:
        model_macro_interior,
        create_model,
        getcontext,
        getorcreate!,
        make_node!,
        proxylabel,
        add_terminated_submodel!,
        NodeCreationOptions,
        getproperties,
        Context

    include("testutils.jl")

    using .TestUtils.ModelZoo

    # Test 1: Test regular node creation input
    @model function test_model(μ, σ)
        x ~ sum(μ, σ)
    end
    model = create_test_model()
    ctx = getcontext(model)
    options = NodeCreationOptions()
    μ = getorcreate!(model, ctx, :μ, nothing)
    σ = getorcreate!(model, ctx, :σ, nothing)
    make_node!(model, ctx, options, test_model, proxylabel(:μ, nothing, μ), (σ = σ,))
    @test nv(model) == 4 && ne(model) == 3

    # Test 2: Test regular node creation input with vector
    @model function test_model(μ, σ)
        local x
        for i in 1:10
            x[i] ~ sum(μ, σ)
        end
        y ~ x[1] + x[10]
    end

    model = create_test_model()
    ctx = getcontext(model)
    options = NodeCreationOptions()
    μ = getorcreate!(model, ctx, :μ, nothing)
    σ = getorcreate!(model, ctx, :σ, nothing)
    make_node!(model, ctx, options, test_model, proxylabel(:μ, nothing, μ), (σ = σ,))
    x = ctx[test_model, 1][:x]
    for i in x
        @test isa(i, GraphPPL.NodeLabel) &&
            isa(model[i], GraphPPL.NodeData) &&
            isa(getproperties(model[i]), GraphPPL.VariableNodeProperties)
    end
    @test nv(model) == 24

    # Test 3: Test regular node creation input with vector with illegal access
    @model function illegal_model(μ, σ)
        local x
        for i in 1:10
            x[i] ~ sum(μ, σ)
        end
        y ~ x[1] + x[10] + x[11]
    end
    model = create_test_model()
    ctx = getcontext(model)
    options = NodeCreationOptions()
    μ = getorcreate!(model, ctx, :μ, nothing)
    σ = getorcreate!(model, ctx, :σ, nothing)
    @test_throws BoundsError make_node!(model, ctx, options, illegal_model, proxylabel(:μ, nothing, μ), (σ = σ,))

    # Test 4: Test Composite nodes with different number of interfaces
    @model function foo(x, y)
        x ~ y + 1
    end

    input_2 = quote
        function foo(x, y, z)
            x ~ y + z
        end
    end
    model = create_test_model()
    ctx = getcontext(model)
    options = NodeCreationOptions()
    x = getorcreate!(model, ctx, :x, nothing)
    y = getorcreate!(model, ctx, :y, nothing)
    make_node!(model, ctx, options, foo, proxylabel(:x, nothing, x), (y = y,))
    @test nv(model) == 4 && ne(model) == 3

    # Test 5: Test deep anonymous deterministic function collapses to single node
    @model function model_with_deep_anonymous_call(x, y)
        z ~ Normal(x, Matrix{Float64}(Diagonal(ones(4))))
        y ~ Normal(z, 1)
    end
    model = create_test_model()
    ctx = getcontext(model)
    options = NodeCreationOptions()
    x = getorcreate!(model, ctx, :x, nothing)
    y = getorcreate!(model, ctx, :y, nothing)
    newctx, _ = make_node!(model, ctx, options, model_with_deep_anonymous_call, proxylabel(:x, nothing, x), (y = y,))

    @test newctx isa Context
    @test newctx !== ctx

    collapsed_nodes = collect(
        filter(collect(GraphPPL.variable_nodes(model))) do v
            properties = GraphPPL.getproperties(model[v])
            return GraphPPL.is_constant(properties) && (
                (GraphPPL.value(properties) isa Diagonal && GraphPPL.value(properties) == Diagonal(ones(4))) ||
                (GraphPPL.value(properties) isa Vector && GraphPPL.value(properties) == ones(4)) ||
                (GraphPPL.value(properties) isa Number && GraphPPL.value(properties) == 4)
            )
        end
    )
    @test length(collapsed_nodes) === 0

    # in z ~ Normal(x, Matrix{Float64}(Diagonal(ones(4))))
    matrix_constant = only(
        filter(collect(GraphPPL.variable_nodes(model))) do v
            properties = GraphPPL.getproperties(model[v])
            return GraphPPL.is_constant(properties) && GraphPPL.value(properties) == Matrix{Float64}(Diagonal(ones(4)))
        end
    )
    @test GraphPPL.value(GraphPPL.getproperties(model[matrix_constant])) == Matrix{Float64}(Diagonal(ones(4)))

    # in y ~ Normal(z, 1)
    one_constant = only(
        filter(collect(GraphPPL.variable_nodes(model))) do v
            properties = GraphPPL.getproperties(model[v])
            return GraphPPL.is_constant(properties) && GraphPPL.value(properties) == 1
        end
    )
    @test GraphPPL.value(GraphPPL.getproperties(model[one_constant])) == 1

    GraphPPL.prune!(model)
    @test GraphPPL.nv(model) == 7 && GraphPPL.ne(model) == 6

    # Test add_terminated_submodel!
    model = create_test_model()
    ctx = getcontext(model)
    options = NodeCreationOptions()
    for i in 1:10
        getorcreate!(model, ctx, :y, i)
    end
    y = getorcreate!(model, ctx, :y, 1)
    GraphPPL.add_terminated_submodel!(model, ctx, options, hgf, (y = y,), static(1))
    @test haskey(ctx, :ω_2) && haskey(ctx, :x_1) && haskey(ctx, :x_2) && haskey(ctx, :x_3)

    # Test anonymous variable creation
    model = create_test_model()
    ctx = getcontext(model)
    options = NodeCreationOptions()
    for i in 1:10
        getorcreate!(model, ctx, :x, i)
    end
    x_arr = getorcreate!(model, ctx, :x, 1)
    y = getorcreate!(model, ctx, :y, nothing)
    make_node!(model, ctx, options, anonymous_in_loop, proxylabel(:y, nothing, y), (x = x_arr,))
    @test nv(model) == 67
end

@testitem "ModelGenerator based constructor is being created" begin
    import GraphPPL: ModelGenerator

    include("testutils.jl")

    @model function foo(x, y)
        x ~ y + 1
    end

    @test foo(x = 1) isa ModelGenerator
    @test foo(y = 1) isa ModelGenerator
    @test foo(x = 1, y = 1) isa ModelGenerator
end

@testitem "`default_backend` should be set from the `model_macro_interior`" begin
    import GraphPPL: default_backend, model_macro_interior

    include("testutils.jl")

<<<<<<< HEAD
    model_spec = quote
=======
    model_spec = quote 
>>>>>>> 5db23a5e
        function hello(a, b, c)
            a ~ Normal(b, c)
        end
    end

    eval(model_macro_interior(TestUtils.TestGraphPPLBackend(), model_spec))

    @test default_backend(hello) === TestUtils.TestGraphPPLBackend()
<<<<<<< HEAD
=======

>>>>>>> 5db23a5e
end<|MERGE_RESOLUTION|>--- conflicted
+++ resolved
@@ -39,11 +39,9 @@
         @test_expression_generating apply_pipeline(input, pipeline1) output
     end
 
-<<<<<<< HEAD
+
     @testset "Guarded `what_walk`" begin
-=======
-    @testset "Guarded `what_walk`" begin 
->>>>>>> 5db23a5e
+
         # `Pipeline` that finds all `Expr` nodes in the AST in the form of `:(x + 1)`
         # And replaces them with `:(x + 2)` but guarded not to go inside `~` expression
         function pipeline2(e::Expr)
@@ -1733,11 +1731,9 @@
 
     include("testutils.jl")
 
-<<<<<<< HEAD
-    model_spec = quote
-=======
+
     model_spec = quote 
->>>>>>> 5db23a5e
+
         function hello(a, b, c)
             a ~ Normal(b, c)
         end
@@ -1746,8 +1742,4 @@
     eval(model_macro_interior(TestUtils.TestGraphPPLBackend(), model_spec))
 
     @test default_backend(hello) === TestUtils.TestGraphPPLBackend()
-<<<<<<< HEAD
-=======
-
->>>>>>> 5db23a5e
 end