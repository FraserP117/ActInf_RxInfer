@testitem "NodeCreatedByPlugin: model with the plugin" begin
    using Distributions

    import GraphPPL:
        NodeCreatedByPlugin,
        EmptyCreatedBy,
        CreatedBy,
        NodeCreationOptions,
        PluginsCollection,
        add_atomic_factor_node!,
        create_model,
        getcontext,
        hasextra,
        getextra

    include("../testutils.jl")

    model = create_test_model(plugins = PluginsCollection(NodeCreatedByPlugin()))
    ctx = getcontext(model)

    @testset begin
        label, nodedata, properties = add_atomic_factor_node!(model, ctx, NodeCreationOptions(), Normal)

        @test hasextra(nodedata, :created_by)
        @test getextra(nodedata, :created_by) === CreatedBy(EmptyCreatedBy)
    end

    @testset begin
        label, nodedata, properties = add_atomic_factor_node!(model, ctx, NodeCreationOptions(created_by = :(x ~ Normal(0, 1))), Normal)

        @test hasextra(nodedata, :created_by)

        io = IOBuffer()

        show(io, getextra(nodedata, :created_by))

        @test String(take!(io)) == "x ~ Normal(0, 1)"
    end

    @testset begin
        label, nodedata, properties = add_atomic_factor_node!(
            model, ctx, NodeCreationOptions(created_by = () -> :(x ~ Normal(0, 1))), Normal
        )

        @test hasextra(nodedata, :created_by)

        io = IOBuffer()

        show(io, getextra(nodedata, :created_by))

        @test String(take!(io)) == "x ~ Normal(0, 1)"
    end
end

@testitem "NodeCreatedByPlugin: model without the plugin" begin
    using Distributions

    import GraphPPL:
        NodeCreatedByPlugin,
        EmptyCreatedBy,
        CreatedBy,
        NodeCreationOptions,
        PluginsCollection,
        add_atomic_factor_node!,
        create_model,
        getcontext,
        hasextra,
        getextra

    include("../testutils.jl")

    model = create_test_model(plugins = PluginsCollection())
    ctx = getcontext(model)

    @testset begin
        label, nodedata, properties = add_atomic_factor_node!(model, ctx, NodeCreationOptions(), Normal)
        @test !hasextra(nodedata, :created_by)
    end

    @testset begin
        label, nodedata, properties = add_atomic_factor_node!(model, ctx, NodeCreationOptions(created_by = :(x ~ Normal(0, 1))), Normal)
        @test !hasextra(nodedata, :created_by)
    end

    @testset begin
        label, nodedata, properties = add_atomic_factor_node!(
            model, ctx, NodeCreationOptions(created_by = () -> :(x ~ Normal(0, 1))), Normal
        )
        @test !hasextra(nodedata, :created_by)
    end
end

@testitem "Usage with the actual model" begin
    using Distributions

    import GraphPPL:
<<<<<<< HEAD
        create_model,
        with_plugins,
        getcontext,
        add_toplevel_model!,
        factor_nodes,
        as_node,
        hasextra,
        PluginsCollection,
        NodeCreatedByPlugin,
        getextra
=======
        create_model, with_plugins, getcontext, add_toplevel_model!, factor_nodes, as_node, hasextra, PluginsCollection, NodeCreatedByPlugin, getextra
>>>>>>> 5db23a5e

    include("../testutils.jl")

    @model function simple_model()
        x ~ Normal(0, 1)
        y ~ Gamma(1, 1)
        z ~ Beta(x, y)
    end

    model = create_model(with_plugins(simple_model(), PluginsCollection(NodeCreatedByPlugin())))

    fnormal = map(label -> model[label], filter(as_node(Normal), model))
    fgamma = map(label -> model[label], filter(as_node(Gamma), model))
    fbeta = map(label -> model[label], filter(as_node(Beta), model))

    io = IOBuffer()

    @test length(fnormal) === 1
    @test hasextra(fnormal[1], :created_by)
    @test repr(getextra(fnormal[1], :created_by)) == "x ~ Normal(0, 1)"

    @test length(fgamma) === 1
    @test hasextra(fgamma[1], :created_by)
    @test repr(getextra(fgamma[1], :created_by)) == "y ~ Gamma(1, 1)"

    @test length(fbeta) === 1
    @test hasextra(fbeta[1], :created_by)
    @test repr(getextra(fbeta[1], :created_by)) == "z ~ Beta(x, y)"
end<|MERGE_RESOLUTION|>--- conflicted
+++ resolved
@@ -94,7 +94,6 @@
     using Distributions
 
     import GraphPPL:
-<<<<<<< HEAD
         create_model,
         with_plugins,
         getcontext,
@@ -105,9 +104,7 @@
         PluginsCollection,
         NodeCreatedByPlugin,
         getextra
-=======
-        create_model, with_plugins, getcontext, add_toplevel_model!, factor_nodes, as_node, hasextra, PluginsCollection, NodeCreatedByPlugin, getextra
->>>>>>> 5db23a5e
+
 
     include("../testutils.jl")
 
